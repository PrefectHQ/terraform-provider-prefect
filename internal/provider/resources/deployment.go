package resources

import (
	"context"
	"encoding/json"
	"fmt"
	"strings"

	"github.com/google/uuid"
	"github.com/hashicorp/terraform-plugin-framework-jsontypes/jsontypes"
	"github.com/hashicorp/terraform-plugin-framework-validators/stringvalidator"
	"github.com/hashicorp/terraform-plugin-framework/attr"
	"github.com/hashicorp/terraform-plugin-framework/diag"
	"github.com/hashicorp/terraform-plugin-framework/path"
	"github.com/hashicorp/terraform-plugin-framework/resource"
	"github.com/hashicorp/terraform-plugin-framework/resource/schema"
	"github.com/hashicorp/terraform-plugin-framework/resource/schema/booldefault"
	"github.com/hashicorp/terraform-plugin-framework/resource/schema/listdefault"
	"github.com/hashicorp/terraform-plugin-framework/resource/schema/planmodifier"
	"github.com/hashicorp/terraform-plugin-framework/resource/schema/stringplanmodifier"
	"github.com/hashicorp/terraform-plugin-framework/schema/validator"
	"github.com/hashicorp/terraform-plugin-framework/types"
	"github.com/hashicorp/terraform-plugin-framework/types/basetypes"

	"github.com/prefecthq/terraform-provider-prefect/internal/api"
	"github.com/prefecthq/terraform-provider-prefect/internal/provider/customtypes"
	"github.com/prefecthq/terraform-provider-prefect/internal/provider/helpers"
)

var (
	_ = resource.ResourceWithConfigure(&DeploymentResource{})
	_ = resource.ResourceWithImportState(&DeploymentResource{})
)

// DeploymentResource contains state for the resource.
type DeploymentResource struct {
	client api.PrefectClient
}

// DeploymentResourceModel defines the Terraform resource model.
type DeploymentResourceModel struct {
	ID      types.String               `tfsdk:"id"`
	Created customtypes.TimestampValue `tfsdk:"created"`
	Updated customtypes.TimestampValue `tfsdk:"updated"`

	AccountID   customtypes.UUIDValue `tfsdk:"account_id"`
	WorkspaceID customtypes.UUIDValue `tfsdk:"workspace_id"`

	ConcurrencyLimit       types.Int64           `tfsdk:"concurrency_limit"`
<<<<<<< HEAD
	ConcurrencyOptions     jsontypes.Normalized  `tfsdk:"concurrency_options"`
=======
	ConcurrencyOptions     types.Object          `tfsdk:"concurrency_options"`
>>>>>>> 0553fb46
	Description            types.String          `tfsdk:"description"`
	EnforceParameterSchema types.Bool            `tfsdk:"enforce_parameter_schema"`
	Entrypoint             types.String          `tfsdk:"entrypoint"`
	FlowID                 customtypes.UUIDValue `tfsdk:"flow_id"`
	JobVariables           jsontypes.Normalized  `tfsdk:"job_variables"`
	ManifestPath           types.String          `tfsdk:"manifest_path"`
	Name                   types.String          `tfsdk:"name"`
	ParameterOpenAPISchema jsontypes.Normalized  `tfsdk:"parameter_openapi_schema"`
	Parameters             jsontypes.Normalized  `tfsdk:"parameters"`
	Path                   types.String          `tfsdk:"path"`
	Paused                 types.Bool            `tfsdk:"paused"`
	StorageDocumentID      customtypes.UUIDValue `tfsdk:"storage_document_id"`
	Tags                   types.List            `tfsdk:"tags"`
	Version                types.String          `tfsdk:"version"`
	WorkPoolName           types.String          `tfsdk:"work_pool_name"`
	WorkQueueName          types.String          `tfsdk:"work_queue_name"`
}

// NewDeploymentResource returns a new DeploymentResource.
//
//nolint:ireturn // required by Terraform API
func NewDeploymentResource() resource.Resource {
	return &DeploymentResource{}
}

// Metadata returns the resource type name.
func (r *DeploymentResource) Metadata(_ context.Context, req resource.MetadataRequest, resp *resource.MetadataResponse) {
	resp.TypeName = req.ProviderTypeName + "_deployment"
}

// Configure initializes runtime state for the resource.
func (r *DeploymentResource) Configure(_ context.Context, req resource.ConfigureRequest, resp *resource.ConfigureResponse) {
	if req.ProviderData == nil {
		return
	}

	client, ok := req.ProviderData.(api.PrefectClient)
	if !ok {
		resp.Diagnostics.AddError(
			"Unexpected Resource Configure Type",
			fmt.Sprintf("Expected api.PrefectClient, got: %T. Please report this issue to the provider developers.", req.ProviderData),
		)

		return
	}

	r.client = client
}

// Schema defines the schema for the resource.
func (r *DeploymentResource) Schema(_ context.Context, _ resource.SchemaRequest, resp *resource.SchemaResponse) {
	defaultEmptyTagList, _ := basetypes.NewListValue(types.StringType, []attr.Value{})

	resp.Schema = schema.Schema{
		// Description: "Resource representing a Prefect Workspace",
		Description: "Deployments are server-side representations of flows. " +
			"They store the crucial metadata needed for remote orchestration including when, where, and how a workflow should run. " +
			"Deployments elevate workflows from functions that you must call manually to API-managed entities that can be triggered remotely.",
		Version: 0,
		Attributes: map[string]schema.Attribute{
			"id": schema.StringAttribute{
				Computed: true,
				// We cannot use a CustomType due to a conflict with PlanModifiers; see
				// https://github.com/hashicorp/terraform-plugin-framework/issues/763
				// https://github.com/hashicorp/terraform-plugin-framework/issues/754
				Description: "Workspace ID (UUID)",
				PlanModifiers: []planmodifier.String{
					stringplanmodifier.UseStateForUnknown(),
				},
			},
			"created": schema.StringAttribute{
				Computed:    true,
				CustomType:  customtypes.TimestampType{},
				Description: "Timestamp of when the resource was created (RFC3339)",
				PlanModifiers: []planmodifier.String{
					stringplanmodifier.UseStateForUnknown(),
				},
			},
			"updated": schema.StringAttribute{
				Computed:    true,
				CustomType:  customtypes.TimestampType{},
				Description: "Timestamp of when the resource was updated (RFC3339)",
			},
			"account_id": schema.StringAttribute{
				CustomType:  customtypes.UUIDType{},
				Description: "Account ID (UUID), defaults to the account set in the provider",
				Optional:    true,
			},
			"workspace_id": schema.StringAttribute{
				CustomType:  customtypes.UUIDType{},
				Description: "Workspace ID (UUID) to associate deployment to",
				Optional:    true,
			},
			"name": schema.StringAttribute{
				Description: "Name of the workspace",
				Required:    true,
			},
			"flow_id": schema.StringAttribute{
				CustomType:  customtypes.UUIDType{},
				Description: "Flow ID (UUID) to associate deployment to",
				Required:    true,
			},
			"paused": schema.BoolAttribute{
				Description: "Whether or not the deployment is paused.",
				Optional:    true,
				Computed:    true,
				Default:     booldefault.StaticBool(false),
			},
			"enforce_parameter_schema": schema.BoolAttribute{
				Description: "Whether or not the deployment should enforce the parameter schema.",
				Optional:    true,
				Computed:    true,
				Default:     booldefault.StaticBool(false),
			},
			"storage_document_id": schema.StringAttribute{
				Optional:    true,
				Computed:    true,
				CustomType:  customtypes.UUIDType{},
				Description: "ID of the associated storage document (UUID)",
			},
			"manifest_path": schema.StringAttribute{
				Description: "The path to the flow's manifest file, relative to the chosen storage.",
				Optional:    true,
				Computed:    true,
				PlanModifiers: []planmodifier.String{
					stringplanmodifier.UseStateForUnknown(),
				},
			},
			"job_variables": schema.StringAttribute{
				Description: "Overrides for the flow's infrastructure configuration.",
				Optional:    true,
				Computed:    true,
				CustomType:  jsontypes.NormalizedType{},
			},
			"work_queue_name": schema.StringAttribute{
				Description: "The work queue for the deployment. If no work queue is set, work will not be scheduled.",
				Optional:    true,
				Computed:    true,
				PlanModifiers: []planmodifier.String{
					stringplanmodifier.UseStateForUnknown(),
				},
			},
			"work_pool_name": schema.StringAttribute{
				Description: "The name of the deployment's work pool.",
				Optional:    true,
				Computed:    true,
				PlanModifiers: []planmodifier.String{
					stringplanmodifier.UseStateForUnknown(),
				},
			},
			"description": schema.StringAttribute{
				Description: "A description for the deployment.",
				Optional:    true,
				Computed:    true,
				PlanModifiers: []planmodifier.String{
					stringplanmodifier.UseStateForUnknown(),
				},
			},
			"path": schema.StringAttribute{
				Description: "The path to the working directory for the workflow, relative to remote storage or an absolute path.",
				Optional:    true,
				Computed:    true,
				PlanModifiers: []planmodifier.String{
					stringplanmodifier.UseStateForUnknown(),
				},
			},
			"version": schema.StringAttribute{
				Description: "An optional version for the deployment.",
				Optional:    true,
				Computed:    true,
				PlanModifiers: []planmodifier.String{
					stringplanmodifier.UseStateForUnknown(),
				},
			},
			"entrypoint": schema.StringAttribute{
				Description: "The path to the entrypoint for the workflow, relative to the path.",
				Optional:    true,
				Computed:    true,
				PlanModifiers: []planmodifier.String{
					stringplanmodifier.UseStateForUnknown(),
				},
			},
			"tags": schema.ListAttribute{
				Description: "Tags associated with the deployment",
				ElementType: types.StringType,
				Optional:    true,
				Computed:    true,
				Default:     listdefault.StaticValue(defaultEmptyTagList),
			},
			"parameters": schema.StringAttribute{
				Description: "Parameters for flow runs scheduled by the deployment.",
				Optional:    true,
				Computed:    true,
				CustomType:  jsontypes.NormalizedType{},
			},
			"parameter_openapi_schema": schema.StringAttribute{
				Description: "The parameter schema of the flow, including defaults.",
				Optional:    true,
				Computed:    true,
				CustomType:  jsontypes.NormalizedType{},
				// OpenAPI schema is also only set on create, and
				// we do not support modifying this value. Therefore, any changes
				// to this attribute will force a replacement.
				PlanModifiers: []planmodifier.String{
					stringplanmodifier.RequiresReplace(),
				},
			},
			"concurrency_limit": schema.Int64Attribute{
				Description: "The deployment's concurrency limit.",
				Optional:    true,
				Computed:    true,
			},
<<<<<<< HEAD
			"concurrency_options": schema.StringAttribute{
				Description: "Concurrency options for the deployment.",
				Optional:    true,
				Computed:    true,
				CustomType:  jsontypes.NormalizedType{},
=======
			"concurrency_options": schema.SingleNestedAttribute{
				Description: "Concurrency options for the deployment.",
				Optional:    true,
				Computed:    true,
				Attributes: map[string]schema.Attribute{
					"collision_strategy": schema.StringAttribute{
						Description: "Enumeration of concurrency collision strategies.",
						Optional:    true,
						Computed:    true,
						Validators: []validator.String{
							stringvalidator.OneOf("ENQUEUE", "CANCEL_NEW"),
						},
					},
				},
>>>>>>> 0553fb46
			},
		},
	}
}

// copyDeploymentToModel copies an api.Deployment to a DeploymentResourceModel.
func copyDeploymentToModel(ctx context.Context, deployment *api.Deployment, model *DeploymentResourceModel) diag.Diagnostics {
	model.ID = types.StringValue(deployment.ID.String())
	model.Created = customtypes.NewTimestampPointerValue(deployment.Created)
	model.Updated = customtypes.NewTimestampPointerValue(deployment.Updated)

	model.ConcurrencyLimit = types.Int64Value(int64(deployment.ConcurrencyLimit))
	model.Description = types.StringValue(deployment.Description)
	model.EnforceParameterSchema = types.BoolValue(deployment.EnforceParameterSchema)
	model.Entrypoint = types.StringValue(deployment.Entrypoint)
	model.FlowID = customtypes.NewUUIDValue(deployment.FlowID)
	model.ManifestPath = types.StringValue(deployment.ManifestPath)
	model.Name = types.StringValue(deployment.Name)
	model.Path = types.StringValue(deployment.Path)
	model.Paused = types.BoolValue(deployment.Paused)
	model.StorageDocumentID = customtypes.NewUUIDValue(deployment.StorageDocumentID)
	model.Version = types.StringValue(deployment.Version)
	model.WorkPoolName = types.StringValue(deployment.WorkPoolName)
	model.WorkQueueName = types.StringValue(deployment.WorkQueueName)

	tags, diags := types.ListValueFrom(ctx, types.StringType, deployment.Tags)
	if diags.HasError() {
		return diags
	}
	model.Tags = tags

	concurrencyOptionsObject, diags := types.ObjectValue(
		map[string]attr.Type{
			"collision_strategy": types.StringType,
		},
		map[string]attr.Value{
			"collision_strategy": types.StringValue(deployment.ConcurrencyOptions.CollisionStrategy),
		},
	)
	if diags.HasError() {
		return diags
	}

	model.ConcurrencyOptions = concurrencyOptionsObject

	return nil
}

// Create creates the resource and sets the initial Terraform state.
func (r *DeploymentResource) Create(ctx context.Context, req resource.CreateRequest, resp *resource.CreateResponse) {
	var plan DeploymentResourceModel

	// Populate the model from resource configuration and emit diagnostics on error
	resp.Diagnostics.Append(req.Config.Get(ctx, &plan)...)
	if resp.Diagnostics.HasError() {
		return
	}

	client, err := r.client.Deployments(plan.AccountID.ValueUUID(), plan.WorkspaceID.ValueUUID())
	if err != nil {
		resp.Diagnostics.AddError(
			"Error creating deployment client",
			fmt.Sprintf("Could not create deployment client, unexpected error: %s. This is a bug in the provider, please report this to the maintainers.", err.Error()),
		)
	}

	var tags []string
	resp.Diagnostics.Append(plan.Tags.ElementsAs(ctx, &tags, false)...)
	if resp.Diagnostics.HasError() {
		return
	}

	parameters, diags := helpers.SafeUnmarshal(plan.Parameters)
	resp.Diagnostics.Append(diags...)
	if resp.Diagnostics.HasError() {
		return
	}

	jobVariables, diags := helpers.SafeUnmarshal(plan.JobVariables)
	resp.Diagnostics.Append(diags...)
	if resp.Diagnostics.HasError() {
		return
	}

	parameterOpenAPISchema, diags := helpers.SafeUnmarshal(plan.ParameterOpenAPISchema)
	resp.Diagnostics.Append(diags...)
	if resp.Diagnostics.HasError() {
		return
	}

<<<<<<< HEAD
	concurrencyOptions, diags := helpers.SafeUnmarshal(plan.ConcurrencyOptions)
	resp.Diagnostics.Append(diags...)
	if resp.Diagnostics.HasError() {
		return
=======
	concurrencyOptions := api.ConcurrencyOptions{
		CollisionStrategy: getUnescapedValue(plan.ConcurrencyOptions, "collision_strategy"),
>>>>>>> 0553fb46
	}

	deployment, err := client.Create(ctx, api.DeploymentCreate{
		ConcurrencyLimit:       int(plan.ConcurrencyLimit.ValueInt64()),
		ConcurrencyOptions:     concurrencyOptions,
		Description:            plan.Description.ValueString(),
		EnforceParameterSchema: plan.EnforceParameterSchema.ValueBool(),
		Entrypoint:             plan.Entrypoint.ValueString(),
		FlowID:                 plan.FlowID.ValueUUID(),
		JobVariables:           jobVariables,
		ManifestPath:           plan.ManifestPath.ValueString(),
		Name:                   plan.Name.ValueString(),
		Parameters:             parameters,
		Path:                   plan.Path.ValueString(),
		Paused:                 plan.Paused.ValueBool(),
		StorageDocumentID:      plan.StorageDocumentID.ValueUUIDPointer(),
		Tags:                   tags,
		Version:                plan.Version.ValueString(),
		WorkPoolName:           plan.WorkPoolName.ValueString(),
		WorkQueueName:          plan.WorkQueueName.ValueString(),
		ParameterOpenAPISchema: parameterOpenAPISchema,
	})
	if err != nil {
		resp.Diagnostics.AddError(
			"Error creating deployment",
			fmt.Sprintf("Could not create deployment, unexpected error: %s", err),
		)

		return
	}

	resp.Diagnostics.Append(copyDeploymentToModel(ctx, deployment, &plan)...)
	if resp.Diagnostics.HasError() {
		return
	}

	resp.Diagnostics.Append(resp.State.Set(ctx, &plan)...)
	if resp.Diagnostics.HasError() {
		return
	}
}

// Read refreshes the Terraform state with the latest data.
func (r *DeploymentResource) Read(ctx context.Context, req resource.ReadRequest, resp *resource.ReadResponse) {
	var model DeploymentResourceModel

	// Populate the model from state and emit diagnostics on error
	resp.Diagnostics.Append(req.State.Get(ctx, &model)...)
	if resp.Diagnostics.HasError() {
		return
	}

	client, err := r.client.Deployments(model.AccountID.ValueUUID(), model.WorkspaceID.ValueUUID())
	if err != nil {
		resp.Diagnostics.AddError(
			"Error creating deployment client",
			fmt.Sprintf("Could not create deployment client, unexpected error: %s. This is a bug in the provider, please report this to the maintainers.", err.Error()),
		)
	}

	// A deployment can be imported + read by either ID or Handle
	// If both are set, we prefer the ID
	var deployment *api.Deployment
	if !model.ID.IsNull() {
		var deploymentID uuid.UUID
		deploymentID, err = uuid.Parse(model.ID.ValueString())
		if err != nil {
			resp.Diagnostics.AddAttributeError(
				path.Root("id"),
				"Error parsing Deployment ID",
				fmt.Sprintf("Could not parse deployment ID to UUID, unexpected error: %s", err.Error()),
			)

			return
		}

		deployment, err = client.Get(ctx, deploymentID)
	}

	if err != nil {
		resp.Diagnostics.AddError(
			"Error refreshing deployment state",
			fmt.Sprintf("Could not read Deployment, unexpected error: %s", err.Error()),
		)

		return
	}

	resp.Diagnostics.Append(copyDeploymentToModel(ctx, deployment, &model)...)
	if resp.Diagnostics.HasError() {
		return
	}

	parametersByteSlice, err := json.Marshal(deployment.Parameters)
	if err != nil {
		resp.Diagnostics.Append(helpers.SerializeDataErrorDiagnostic("parameters", "Deployment parameters", err))
	}
	model.Parameters = jsontypes.NewNormalizedValue(string(parametersByteSlice))

	jobVariablesByteSlice, err := json.Marshal(deployment.JobVariables)
	if err != nil {
		resp.Diagnostics.Append(helpers.SerializeDataErrorDiagnostic("job_variables", "Deployment job variables", err))
	}
	model.JobVariables = jsontypes.NewNormalizedValue(string(jobVariablesByteSlice))

	parameterOpenAPISchemaByteSlice, err := json.Marshal(deployment.ParameterOpenAPISchema)
	if err != nil {
		resp.Diagnostics.Append(helpers.SerializeDataErrorDiagnostic("parameter_openapi_schema", "Deployment parameter OpenAPI schema", err))
	}
	model.ParameterOpenAPISchema = jsontypes.NewNormalizedValue(string(parameterOpenAPISchemaByteSlice))

	resp.Diagnostics.Append(resp.State.Set(ctx, &model)...)
	if resp.Diagnostics.HasError() {
		return
	}
}

// Update updates the resource and sets the updated Terraform state on success.
func (r *DeploymentResource) Update(ctx context.Context, req resource.UpdateRequest, resp *resource.UpdateResponse) {
	var model DeploymentResourceModel

	resp.Diagnostics.Append(req.Plan.Get(ctx, &model)...)
	if resp.Diagnostics.HasError() {
		return
	}

	client, err := r.client.Deployments(model.AccountID.ValueUUID(), model.WorkspaceID.ValueUUID())
	if err != nil {
		resp.Diagnostics.AddError(
			"Error creating deployment client",
			fmt.Sprintf("Could not create deployment client, unexpected error: %s. This is a bug in the provider, please report this to the maintainers.", err.Error()),
		)

		return
	}

	deploymentID, err := uuid.Parse(model.ID.ValueString())
	if err != nil {
		resp.Diagnostics.AddAttributeError(
			path.Root("id"),
			"Error parsing Deployment ID",
			fmt.Sprintf("Could not parse deployment ID to UUID, unexpected error: %s", err.Error()),
		)

		return
	}

	var tags []string
	resp.Diagnostics.Append(model.Tags.ElementsAs(ctx, &tags, false)...)
	if resp.Diagnostics.HasError() {
		return
	}

	var parameters map[string]interface{}
	if !model.Parameters.IsNull() {
		resp.Diagnostics.Append(model.Parameters.Unmarshal(&parameters)...)
		if resp.Diagnostics.HasError() {
			return
		}
	}

	var jobVariables map[string]interface{}
	if !model.JobVariables.IsNull() {
		resp.Diagnostics.Append(model.JobVariables.Unmarshal(&jobVariables)...)
		if resp.Diagnostics.HasError() {
			return
		}
	}

	concurrencyOptions := api.ConcurrencyOptions{
		CollisionStrategy: getUnescapedValue(model.ConcurrencyOptions, "collision_strategy"),
	}

	payload := api.DeploymentUpdate{
		ConcurrencyLimit:       int(model.ConcurrencyLimit.ValueInt64()),
<<<<<<< HEAD
=======
		ConcurrencyOptions:     concurrencyOptions,
>>>>>>> 0553fb46
		Description:            model.Description.ValueString(),
		EnforceParameterSchema: model.EnforceParameterSchema.ValueBool(),
		Entrypoint:             model.Entrypoint.ValueString(),
		JobVariables:           jobVariables,
		ManifestPath:           model.ManifestPath.ValueString(),
		Parameters:             parameters,
		Path:                   model.Path.ValueString(),
		Paused:                 model.Paused.ValueBool(),
		StorageDocumentID:      model.StorageDocumentID.ValueUUIDPointer(),
		Tags:                   tags,
		Version:                model.Version.ValueString(),
		WorkPoolName:           model.WorkPoolName.ValueString(),
		WorkQueueName:          model.WorkQueueName.ValueString(),
	}
	err = client.Update(ctx, deploymentID, payload)

	if err != nil {
		resp.Diagnostics.AddError(
			"Error updating deployment",
			fmt.Sprintf("Could not update deployment, unexpected error: %s", err),
		)

		return
	}

	deployment, err := client.Get(ctx, deploymentID)
	if err != nil {
		resp.Diagnostics.AddError(
			"Error refreshing Deployment state",
			fmt.Sprintf("Could not read Deployment, unexpected error: %s", err.Error()),
		)

		return
	}

	resp.Diagnostics.Append(copyDeploymentToModel(ctx, deployment, &model)...)
	if resp.Diagnostics.HasError() {
		return
	}

	parametersByteSlice, err := json.Marshal(deployment.Parameters)
	if err != nil {
		resp.Diagnostics.Append(helpers.SerializeDataErrorDiagnostic("parameters", "Deployment parameters", err))

		return
	}
	model.Parameters = jsontypes.NewNormalizedValue(string(parametersByteSlice))

	jobVariablesByteSlice, err := json.Marshal(deployment.JobVariables)
	if err != nil {
		resp.Diagnostics.Append(helpers.SerializeDataErrorDiagnostic("job_variables", "Deployment job variables", err))

		return
	}
	model.JobVariables = jsontypes.NewNormalizedValue(string(jobVariablesByteSlice))

	parameterOpenAPISchemaByteSlice, err := json.Marshal(deployment.ParameterOpenAPISchema)
	if err != nil {
		resp.Diagnostics.Append(helpers.SerializeDataErrorDiagnostic("parameter_openapi_schema", "Deployment parameter OpenAPI schema", err))

		return
	}
	model.ParameterOpenAPISchema = jsontypes.NewNormalizedValue(string(parameterOpenAPISchemaByteSlice))

	concurrencyOptionsByteSlice, err := json.Marshal(deployment.ConcurrencyOptions)
	if err != nil {
		resp.Diagnostics.Append(helpers.SerializeDataErrorDiagnostic("concurrency_options", "Deployment concurrency options", err))

		return
	}
	model.ConcurrencyOptions = jsontypes.NewNormalizedValue(string(concurrencyOptionsByteSlice))

	resp.Diagnostics.Append(resp.State.Set(ctx, &model)...)
	if resp.Diagnostics.HasError() {
		return
	}
}

// Delete deletes the resource and removes the Terraform state on success.
func (r *DeploymentResource) Delete(ctx context.Context, req resource.DeleteRequest, resp *resource.DeleteResponse) {
	var state DeploymentResourceModel

	resp.Diagnostics.Append(req.State.Get(ctx, &state)...)
	if resp.Diagnostics.HasError() {
		return
	}

	client, err := r.client.Deployments(state.AccountID.ValueUUID(), state.WorkspaceID.ValueUUID())
	if err != nil {
		resp.Diagnostics.AddError(
			"Error creating deployment client",
			fmt.Sprintf("Could not create deployment client, unexpected error: %s. This is a bug in the provider, please report this to the maintainers.", err.Error()),
		)
	}

	deploymentID, err := uuid.Parse(state.ID.ValueString())
	if err != nil {
		resp.Diagnostics.AddAttributeError(
			path.Root("id"),
			"Error parsing Deployment ID",
			fmt.Sprintf("Could not parse deployment ID to UUID, unexpected error: %s", err.Error()),
		)

		return
	}

	err = client.Delete(ctx, deploymentID)
	if err != nil {
		resp.Diagnostics.AddError(
			"Error deleting Deployment",
			fmt.Sprintf("Could not delete Deployment, unexpected error: %s", err),
		)

		return
	}

	resp.Diagnostics.Append(resp.State.Set(ctx, &state)...)
	if resp.Diagnostics.HasError() {
		return
	}
}

// ImportState imports the resource into Terraform state.
func (r *DeploymentResource) ImportState(ctx context.Context, req resource.ImportStateRequest, resp *resource.ImportStateResponse) {
	// we'll allow input values in the form of:
	// - "id,workspace_id"
	// - "id"
	maxInputCount := 2
	inputParts := strings.Split(req.ID, ",")

	// eg. "foo,bar,baz"
	if len(inputParts) > maxInputCount {
		resp.Diagnostics.AddError(
			"Unexpected Import Identifier",
			fmt.Sprintf("Expected a maximum of 2 import identifiers, in the form of `id,workspace_id`. Got %q", req.ID),
		)

		return
	}

	// eg. ",foo" or "foo,"
	if len(inputParts) == maxInputCount && (inputParts[0] == "" || inputParts[1] == "") {
		resp.Diagnostics.AddError(
			"Unexpected Import Identifier",
			fmt.Sprintf("Expected non-empty import identifiers, in the form of `id,workspace_id`. Got %q", req.ID),
		)

		return
	}

	identifier := inputParts[0]
	resp.Diagnostics.Append(resp.State.SetAttribute(ctx, path.Root("id"), identifier)...)

	if len(inputParts) == 2 && inputParts[1] != "" {
		workspaceID, err := uuid.Parse(inputParts[1])
		if err != nil {
			resp.Diagnostics.Append(helpers.ParseUUIDErrorDiagnostic("Deployment", err))

			return
		}
		resp.Diagnostics.Append(resp.State.SetAttribute(ctx, path.Root("workspace_id"), workspaceID.String())...)
	}
}

// getUnescapedValue returns the unescaped value of a key in an Object.
// For some reason, without this function we see the value in the HTTP payload
// has escaped quotes. For example: "\"ENQUEUE\""
// This leads to Pydantic validation errors so we need to make sure we've stripped
// out any quotes from the value.
//
// There is very likely a better way to do this, or a way to avoid this entirely.
func getUnescapedValue(obj types.Object, key string) string {
	attrs := obj.Attributes()
	var result string

	if val, ok := attrs[key]; ok {
		result = strings.Trim(val.String(), `"`)

		// This didn't seem impactful in testing, but let's keep it to be safe.
		result = strings.ReplaceAll(result, `\"`, `"`)

		return result
	}

	return "problemescaping"
}<|MERGE_RESOLUTION|>--- conflicted
+++ resolved
@@ -47,11 +47,7 @@
 	WorkspaceID customtypes.UUIDValue `tfsdk:"workspace_id"`
 
 	ConcurrencyLimit       types.Int64           `tfsdk:"concurrency_limit"`
-<<<<<<< HEAD
-	ConcurrencyOptions     jsontypes.Normalized  `tfsdk:"concurrency_options"`
-=======
 	ConcurrencyOptions     types.Object          `tfsdk:"concurrency_options"`
->>>>>>> 0553fb46
 	Description            types.String          `tfsdk:"description"`
 	EnforceParameterSchema types.Bool            `tfsdk:"enforce_parameter_schema"`
 	Entrypoint             types.String          `tfsdk:"entrypoint"`
@@ -264,13 +260,6 @@
 				Optional:    true,
 				Computed:    true,
 			},
-<<<<<<< HEAD
-			"concurrency_options": schema.StringAttribute{
-				Description: "Concurrency options for the deployment.",
-				Optional:    true,
-				Computed:    true,
-				CustomType:  jsontypes.NormalizedType{},
-=======
 			"concurrency_options": schema.SingleNestedAttribute{
 				Description: "Concurrency options for the deployment.",
 				Optional:    true,
@@ -285,7 +274,6 @@
 						},
 					},
 				},
->>>>>>> 0553fb46
 			},
 		},
 	}
@@ -376,15 +364,8 @@
 		return
 	}
 
-<<<<<<< HEAD
-	concurrencyOptions, diags := helpers.SafeUnmarshal(plan.ConcurrencyOptions)
-	resp.Diagnostics.Append(diags...)
-	if resp.Diagnostics.HasError() {
-		return
-=======
 	concurrencyOptions := api.ConcurrencyOptions{
 		CollisionStrategy: getUnescapedValue(plan.ConcurrencyOptions, "collision_strategy"),
->>>>>>> 0553fb46
 	}
 
 	deployment, err := client.Create(ctx, api.DeploymentCreate{
@@ -560,10 +541,7 @@
 
 	payload := api.DeploymentUpdate{
 		ConcurrencyLimit:       int(model.ConcurrencyLimit.ValueInt64()),
-<<<<<<< HEAD
-=======
 		ConcurrencyOptions:     concurrencyOptions,
->>>>>>> 0553fb46
 		Description:            model.Description.ValueString(),
 		EnforceParameterSchema: model.EnforceParameterSchema.ValueBool(),
 		Entrypoint:             model.Entrypoint.ValueString(),
@@ -628,14 +606,6 @@
 	}
 	model.ParameterOpenAPISchema = jsontypes.NewNormalizedValue(string(parameterOpenAPISchemaByteSlice))
 
-	concurrencyOptionsByteSlice, err := json.Marshal(deployment.ConcurrencyOptions)
-	if err != nil {
-		resp.Diagnostics.Append(helpers.SerializeDataErrorDiagnostic("concurrency_options", "Deployment concurrency options", err))
-
-		return
-	}
-	model.ConcurrencyOptions = jsontypes.NewNormalizedValue(string(concurrencyOptionsByteSlice))
-
 	resp.Diagnostics.Append(resp.State.Set(ctx, &model)...)
 	if resp.Diagnostics.HasError() {
 		return
