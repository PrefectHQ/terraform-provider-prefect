package resources

import (
	"context"
	"encoding/json"
	"fmt"
	"strings"

	"github.com/google/uuid"
	"github.com/hashicorp/terraform-plugin-framework-jsontypes/jsontypes"
<<<<<<< HEAD
	"github.com/hashicorp/terraform-plugin-framework-validators/int64validator"
=======
>>>>>>> 8a74112d
	"github.com/hashicorp/terraform-plugin-framework-validators/stringvalidator"
	"github.com/hashicorp/terraform-plugin-framework/attr"
	"github.com/hashicorp/terraform-plugin-framework/diag"
	"github.com/hashicorp/terraform-plugin-framework/path"
	"github.com/hashicorp/terraform-plugin-framework/resource"
	"github.com/hashicorp/terraform-plugin-framework/resource/schema"
	"github.com/hashicorp/terraform-plugin-framework/resource/schema/booldefault"
	"github.com/hashicorp/terraform-plugin-framework/resource/schema/listdefault"
	"github.com/hashicorp/terraform-plugin-framework/resource/schema/listplanmodifier"
	"github.com/hashicorp/terraform-plugin-framework/resource/schema/planmodifier"
	"github.com/hashicorp/terraform-plugin-framework/resource/schema/stringplanmodifier"
	"github.com/hashicorp/terraform-plugin-framework/schema/validator"
	"github.com/hashicorp/terraform-plugin-framework/types"
	"github.com/hashicorp/terraform-plugin-framework/types/basetypes"

	"github.com/prefecthq/terraform-provider-prefect/internal/api"
	"github.com/prefecthq/terraform-provider-prefect/internal/provider/customtypes"
	"github.com/prefecthq/terraform-provider-prefect/internal/provider/helpers"
)

var (
	_ = resource.ResourceWithConfigure(&DeploymentResource{})
	_ = resource.ResourceWithImportState(&DeploymentResource{})
)

// DeploymentResource contains state for the resource.
type DeploymentResource struct {
	client api.PrefectClient
}

// DeploymentResourceModel defines the Terraform resource model.
type DeploymentResourceModel struct {
	ID      types.String               `tfsdk:"id"`
	Created customtypes.TimestampValue `tfsdk:"created"`
	Updated customtypes.TimestampValue `tfsdk:"updated"`

	AccountID   customtypes.UUIDValue `tfsdk:"account_id"`
	WorkspaceID customtypes.UUIDValue `tfsdk:"workspace_id"`

	ConcurrencyLimit       types.Int64           `tfsdk:"concurrency_limit"`
	ConcurrencyOptions     *ConcurrencyOptions   `tfsdk:"concurrency_options"`
	Description            types.String          `tfsdk:"description"`
	EnforceParameterSchema types.Bool            `tfsdk:"enforce_parameter_schema"`
	Entrypoint             types.String          `tfsdk:"entrypoint"`
	FlowID                 customtypes.UUIDValue `tfsdk:"flow_id"`
	JobVariables           jsontypes.Normalized  `tfsdk:"job_variables"`
	ManifestPath           types.String          `tfsdk:"manifest_path"`
	Name                   types.String          `tfsdk:"name"`
	ParameterOpenAPISchema jsontypes.Normalized  `tfsdk:"parameter_openapi_schema"`
	Parameters             jsontypes.Normalized  `tfsdk:"parameters"`
	Path                   types.String          `tfsdk:"path"`
	Paused                 types.Bool            `tfsdk:"paused"`
	PullSteps              []PullStepModel       `tfsdk:"pull_steps"`
	StorageDocumentID      customtypes.UUIDValue `tfsdk:"storage_document_id"`
	Tags                   types.List            `tfsdk:"tags"`
	Version                types.String          `tfsdk:"version"`
	WorkPoolName           types.String          `tfsdk:"work_pool_name"`
	WorkQueueName          types.String          `tfsdk:"work_queue_name"`
}

<<<<<<< HEAD
// ConcurrentOptions represents the concurrency options for a deployment.
type ConcurrencyOptions struct {
	// CollisionStrategy is the strategy to use when a deployment reaches its concurrency limit.
	CollisionStrategy types.String `tfsdk:"collision_strategy"`
=======
// PullStepModel represents a pull step in a deployment.
type PullStepModel struct {
	// Type is the type of pull step.
	// One of:
	// - set_working_directory
	// - git_clone
	// - pull_from_azure_blob_storage
	// - pull_from_gcs
	// - pull_from_s3
	Type types.String `tfsdk:"type"`

	// Credentials is the credentials to use for the pull step.
	// Used on all PullStep types.
	Credentials types.String `tfsdk:"credentials"`

	// Requires is a list of Python package dependencies.
	Requires types.String `tfsdk:"requires"`

	//
	// Fields for set_working_directory
	//

	Directory types.String `tfsdk:"directory"`

	//
	// Fields for git_clone
	//

	// The URL of the repository to clone.
	Repository types.String `tfsdk:"repository"`

	// The branch to clone. If not provided, the default branch is used.
	Branch types.String `tfsdk:"branch"`

	// Access token for the repository.
	AccessToken types.String `tfsdk:"access_token"`

	//
	// Fields for pull_from_{cloud}
	//

	// The name of the bucket where files are stored.
	Bucket types.String `tfsdk:"bucket"`

	// The folder in the bucket where files are stored.
	Folder types.String `tfsdk:"folder"`
>>>>>>> 8a74112d
}

// NewDeploymentResource returns a new DeploymentResource.
//
//nolint:ireturn // required by Terraform API
func NewDeploymentResource() resource.Resource {
	return &DeploymentResource{}
}

// Metadata returns the resource type name.
func (r *DeploymentResource) Metadata(_ context.Context, req resource.MetadataRequest, resp *resource.MetadataResponse) {
	resp.TypeName = req.ProviderTypeName + "_deployment"
}

// Configure initializes runtime state for the resource.
func (r *DeploymentResource) Configure(_ context.Context, req resource.ConfigureRequest, resp *resource.ConfigureResponse) {
	if req.ProviderData == nil {
		return
	}

	client, ok := req.ProviderData.(api.PrefectClient)
	if !ok {
		resp.Diagnostics.AddError(
			"Unexpected Resource Configure Type",
			fmt.Sprintf("Expected api.PrefectClient, got: %T. Please report this issue to the provider developers.", req.ProviderData),
		)

		return
	}

	r.client = client
}

// Schema defines the schema for the resource.
func (r *DeploymentResource) Schema(_ context.Context, _ resource.SchemaRequest, resp *resource.SchemaResponse) {
	defaultEmptyTagList, _ := basetypes.NewListValue(types.StringType, []attr.Value{})

	resp.Schema = schema.Schema{
		// Description: "Resource representing a Prefect Workspace",
		Description: "Deployments are server-side representations of flows. " +
			"They store the crucial metadata needed for remote orchestration including when, where, and how a workflow should run. " +
			"Deployments elevate workflows from functions that you must call manually to API-managed entities that can be triggered remotely.",
		Version: 0,
		Attributes: map[string]schema.Attribute{
			"id": schema.StringAttribute{
				Computed: true,
				// We cannot use a CustomType due to a conflict with PlanModifiers; see
				// https://github.com/hashicorp/terraform-plugin-framework/issues/763
				// https://github.com/hashicorp/terraform-plugin-framework/issues/754
				Description: "Workspace ID (UUID)",
				PlanModifiers: []planmodifier.String{
					stringplanmodifier.UseStateForUnknown(),
				},
			},
			"created": schema.StringAttribute{
				Computed:    true,
				CustomType:  customtypes.TimestampType{},
				Description: "Timestamp of when the resource was created (RFC3339)",
				PlanModifiers: []planmodifier.String{
					stringplanmodifier.UseStateForUnknown(),
				},
			},
			"updated": schema.StringAttribute{
				Computed:    true,
				CustomType:  customtypes.TimestampType{},
				Description: "Timestamp of when the resource was updated (RFC3339)",
			},
			"account_id": schema.StringAttribute{
				CustomType:  customtypes.UUIDType{},
				Description: "Account ID (UUID), defaults to the account set in the provider",
				Optional:    true,
			},
			"workspace_id": schema.StringAttribute{
				CustomType:  customtypes.UUIDType{},
				Description: "Workspace ID (UUID) to associate deployment to",
				Optional:    true,
			},
			"name": schema.StringAttribute{
				Description: "Name of the workspace",
				Required:    true,
			},
			"flow_id": schema.StringAttribute{
				CustomType:  customtypes.UUIDType{},
				Description: "Flow ID (UUID) to associate deployment to",
				Required:    true,
			},
			"paused": schema.BoolAttribute{
				Description: "Whether or not the deployment is paused.",
				Optional:    true,
				Computed:    true,
				Default:     booldefault.StaticBool(false),
			},
			"enforce_parameter_schema": schema.BoolAttribute{
				Description: "Whether or not the deployment should enforce the parameter schema.",
				Optional:    true,
				Computed:    true,
				Default:     booldefault.StaticBool(false),
			},
			"storage_document_id": schema.StringAttribute{
				Optional:    true,
				Computed:    true,
				CustomType:  customtypes.UUIDType{},
				Description: "ID of the associated storage document (UUID)",
			},
			"manifest_path": schema.StringAttribute{
				Description: "The path to the flow's manifest file, relative to the chosen storage.",
				Optional:    true,
				Computed:    true,
				PlanModifiers: []planmodifier.String{
					stringplanmodifier.UseStateForUnknown(),
				},
			},
			"job_variables": schema.StringAttribute{
				Description: "Overrides for the flow's infrastructure configuration.",
				Optional:    true,
				Computed:    true,
				CustomType:  jsontypes.NormalizedType{},
			},
			"work_queue_name": schema.StringAttribute{
				Description: "The work queue for the deployment. If no work queue is set, work will not be scheduled.",
				Optional:    true,
				Computed:    true,
				PlanModifiers: []planmodifier.String{
					stringplanmodifier.UseStateForUnknown(),
				},
			},
			"work_pool_name": schema.StringAttribute{
				Description: "The name of the deployment's work pool.",
				Optional:    true,
				Computed:    true,
				PlanModifiers: []planmodifier.String{
					stringplanmodifier.UseStateForUnknown(),
				},
			},
			"description": schema.StringAttribute{
				Description: "A description for the deployment.",
				Optional:    true,
				Computed:    true,
				PlanModifiers: []planmodifier.String{
					stringplanmodifier.UseStateForUnknown(),
				},
			},
			"path": schema.StringAttribute{
				Description: "The path to the working directory for the workflow, relative to remote storage or an absolute path.",
				Optional:    true,
				Computed:    true,
				PlanModifiers: []planmodifier.String{
					stringplanmodifier.UseStateForUnknown(),
				},
			},
			"version": schema.StringAttribute{
				Description: "An optional version for the deployment.",
				Optional:    true,
				Computed:    true,
				PlanModifiers: []planmodifier.String{
					stringplanmodifier.UseStateForUnknown(),
				},
			},
			"entrypoint": schema.StringAttribute{
				Description: "The path to the entrypoint for the workflow, relative to the path.",
				Optional:    true,
				Computed:    true,
				PlanModifiers: []planmodifier.String{
					stringplanmodifier.UseStateForUnknown(),
				},
			},
			"tags": schema.ListAttribute{
				Description: "Tags associated with the deployment",
				ElementType: types.StringType,
				Optional:    true,
				Computed:    true,
				Default:     listdefault.StaticValue(defaultEmptyTagList),
			},
			"parameters": schema.StringAttribute{
				Description: "Parameters for flow runs scheduled by the deployment.",
				Optional:    true,
				Computed:    true,
				CustomType:  jsontypes.NormalizedType{},
			},
			"parameter_openapi_schema": schema.StringAttribute{
				Description: "The parameter schema of the flow, including defaults.",
				Optional:    true,
				Computed:    true,
				CustomType:  jsontypes.NormalizedType{},
				// OpenAPI schema is also only set on create, and
				// we do not support modifying this value. Therefore, any changes
				// to this attribute will force a replacement.
				PlanModifiers: []planmodifier.String{
					stringplanmodifier.RequiresReplace(),
				},
			},
<<<<<<< HEAD
			"concurrency_limit": schema.Int64Attribute{
				Description: "The deployment's concurrency limit.",
				Optional:    true,
				Computed:    true,
				Validators: []validator.Int64{
					int64validator.AtLeast(1),
				},
			},
			"concurrency_options": schema.SingleNestedAttribute{
				Description: "Concurrency options for the deployment.",
				Optional:    true,
				Computed:    true,
				Attributes: map[string]schema.Attribute{
					"collision_strategy": schema.StringAttribute{
						Description: "Enumeration of concurrency collision strategies.",
						Required:    true,
						Validators: []validator.String{
							stringvalidator.OneOf("ENQUEUE", "CANCEL_NEW"),
=======
			// Pull steps are polymorphic and can have different schemas based on the pull step type.
			// In the resource schema, we only make `type` required. The other attributes are needed
			// based on the pull step type, which we'll validate in the resource layer.
			"pull_steps": schema.ListNestedAttribute{
				Description: "Pull steps to prepare flows for a deployment run.",
				Optional:    true,
				Computed:    true,
				PlanModifiers: []planmodifier.List{
					// Pull steps are only set on create, so any change in their value will require a resource
					// of the resource. See https://github.com/PrefectHQ/prefect/issues/11052 for more context.
					listplanmodifier.RequiresReplace(),
				},
				Default: listdefault.StaticValue(basetypes.NewListValueMust(
					types.ObjectType{
						AttrTypes: map[string]attr.Type{
							"type":         types.StringType,
							"credentials":  types.StringType,
							"requires":     types.StringType,
							"directory":    types.StringType,
							"repository":   types.StringType,
							"branch":       types.StringType,
							"access_token": types.StringType,
							"bucket":       types.StringType,
							"folder":       types.StringType,
						},
					},
					[]attr.Value{},
				)),
				NestedObject: schema.NestedAttributeObject{
					Attributes: map[string]schema.Attribute{
						"type": schema.StringAttribute{
							Description: "The type of pull step",
							Required:    true,
							Validators: []validator.String{
								stringvalidator.OneOf(
									"set_working_directory",
									"git_clone",
									"pull_from_azure_blob_storage",
									"pull_from_gcs",
									"pull_from_s3",
								),
							},
						},
						"credentials": schema.StringAttribute{
							Description: "Credentials to use for the pull step. Refer to a {GitHub,GitLab,BitBucket} credentials block.",
							Optional:    true,
						},
						"requires": schema.StringAttribute{
							Description: "A list of Python package dependencies.",
							Optional:    true,
						},
						"directory": schema.StringAttribute{
							Description: "(For type 'set_working_directory') The directory to set as the working directory.",
							Optional:    true,
							Validators:  validatorsForConflictingAttributes(nonDirectoryAttributes),
						},
						"repository": schema.StringAttribute{
							Description: "(For type 'git_clone') The URL of the repository to clone.",
							Optional:    true,
							Validators:  validatorsForConflictingAttributes(nonGitCloneAttributes),
						},
						"branch": schema.StringAttribute{
							Description: "(For type 'git_clone') The branch to clone. If not provided, the default branch is used.",
							Optional:    true,
							Validators:  validatorsForConflictingAttributes(nonGitCloneAttributes),
						},
						"access_token": schema.StringAttribute{
							Description: "(For type 'git_clone') Access token for the repository. Refer to a credentials block for security purposes. Used in leiu of 'credentials'.",
							Optional:    true,
							Validators:  validatorsForConflictingAttributes(nonGitCloneAttributes),
						},
						"bucket": schema.StringAttribute{
							Description: "(For type 'pull_from_*') The name of the bucket where files are stored.",
							Optional:    true,
							Validators:  validatorsForConflictingAttributes(nonPullFromAttributes),
						},
						"folder": schema.StringAttribute{
							Description: "(For type 'pull_from_*') The folder in the bucket where files are stored.",
							Optional:    true,
							Validators:  validatorsForConflictingAttributes(nonPullFromAttributes),
>>>>>>> 8a74112d
						},
					},
				},
			},
		},
	}
}

func mapPullStepsTerraformToAPI(tfPullSteps []PullStepModel) ([]api.PullStep, diag.Diagnostics) {
	var diags diag.Diagnostics

	pullSteps := make([]api.PullStep, 0)

	for i := range tfPullSteps {
		tfPullStep := tfPullSteps[i]

		apiPullStep := api.PullStep{
			Type:        tfPullStep.Type.ValueString(),
			Credentials: tfPullStep.Credentials.ValueStringPointer(),
			Requires:    tfPullStep.Requires.ValueStringPointer(),
			Directory:   tfPullStep.Directory.ValueStringPointer(),
			Repository:  tfPullStep.Repository.ValueStringPointer(),
			Branch:      tfPullStep.Branch.ValueStringPointer(),
			AccessToken: tfPullStep.AccessToken.ValueStringPointer(),
			Bucket:      tfPullStep.Bucket.ValueStringPointer(),
			Folder:      tfPullStep.Folder.ValueStringPointer(),
		}

		pullSteps = append(pullSteps, apiPullStep)
	}

	return pullSteps, diags
}

func mapPullStepsAPIToTerraform(pullSteps []api.PullStep) ([]PullStepModel, diag.Diagnostics) {
	var diags diag.Diagnostics

	tfPullStepsModel := make([]PullStepModel, 0)

	for i := range pullSteps {
		pullStep := pullSteps[i]

		pullStepModel := PullStepModel{
			Type:        types.StringValue(pullStep.Type),
			Credentials: types.StringPointerValue(pullStep.Credentials),
			Requires:    types.StringPointerValue(pullStep.Requires),
			Directory:   types.StringPointerValue(pullStep.Directory),
			Repository:  types.StringPointerValue(pullStep.Repository),
			Branch:      types.StringPointerValue(pullStep.Branch),
			AccessToken: types.StringPointerValue(pullStep.AccessToken),
			Bucket:      types.StringPointerValue(pullStep.Bucket),
			Folder:      types.StringPointerValue(pullStep.Folder),
		}

		tfPullStepsModel = append(tfPullStepsModel, pullStepModel)
	}

	return tfPullStepsModel, diags
}

// copyDeploymentToModel copies an api.Deployment to a DeploymentResourceModel.
func copyDeploymentToModel(ctx context.Context, deployment *api.Deployment, model *DeploymentResourceModel) diag.Diagnostics {
	model.ID = types.StringValue(deployment.ID.String())
	model.Created = customtypes.NewTimestampPointerValue(deployment.Created)
	model.Updated = customtypes.NewTimestampPointerValue(deployment.Updated)

	model.Description = types.StringValue(deployment.Description)
	model.EnforceParameterSchema = types.BoolValue(deployment.EnforceParameterSchema)
	model.Entrypoint = types.StringValue(deployment.Entrypoint)
	model.FlowID = customtypes.NewUUIDValue(deployment.FlowID)
	model.ManifestPath = types.StringValue(deployment.ManifestPath)
	model.Name = types.StringValue(deployment.Name)
	model.Path = types.StringValue(deployment.Path)
	model.Paused = types.BoolValue(deployment.Paused)
	model.StorageDocumentID = customtypes.NewUUIDValue(deployment.StorageDocumentID)
	model.Version = types.StringValue(deployment.Version)
	model.WorkPoolName = types.StringValue(deployment.WorkPoolName)
	model.WorkQueueName = types.StringValue(deployment.WorkQueueName)

	tags, diags := types.ListValueFrom(ctx, types.StringType, deployment.Tags)
	if diags.HasError() {
		return diags
	}
	model.Tags = tags

<<<<<<< HEAD
	// The concurrency_limit field in the response payload is deprecated, and will always be 0
	// for compatibility. The true value has been moved under `global_concurrency_limit.limit`.
	if deployment.GlobalConcurrencyLimit != nil {
		model.ConcurrencyLimit = types.Int64Value(deployment.GlobalConcurrencyLimit.Limit)
	}

	if deployment.ConcurrencyOptions != nil {
		model.ConcurrencyOptions = &ConcurrencyOptions{
			CollisionStrategy: types.StringValue(deployment.ConcurrencyOptions.CollisionStrategy),
		}
	}
=======
	pullSteps, diags := mapPullStepsAPIToTerraform(deployment.PullSteps)
	diags.Append(diags...)
	if diags.HasError() {
		return diags
	}

	model.PullSteps = pullSteps
>>>>>>> 8a74112d

	return nil
}

// Create creates the resource and sets the initial Terraform state.
func (r *DeploymentResource) Create(ctx context.Context, req resource.CreateRequest, resp *resource.CreateResponse) {
	var plan DeploymentResourceModel

	// Populate the model from resource configuration and emit diagnostics on error
	resp.Diagnostics.Append(req.Config.Get(ctx, &plan)...)
	if resp.Diagnostics.HasError() {
		return
	}

	client, err := r.client.Deployments(plan.AccountID.ValueUUID(), plan.WorkspaceID.ValueUUID())
	if err != nil {
		resp.Diagnostics.AddError(
			"Error creating deployment client",
			fmt.Sprintf("Could not create deployment client, unexpected error: %s. This is a bug in the provider, please report this to the maintainers.", err.Error()),
		)
	}

	var tags []string
	resp.Diagnostics.Append(plan.Tags.ElementsAs(ctx, &tags, false)...)
	if resp.Diagnostics.HasError() {
		return
	}

	parameters, diags := helpers.SafeUnmarshal(plan.Parameters)
	resp.Diagnostics.Append(diags...)
	if resp.Diagnostics.HasError() {
		return
	}

	jobVariables, diags := helpers.SafeUnmarshal(plan.JobVariables)
	resp.Diagnostics.Append(diags...)
	if resp.Diagnostics.HasError() {
		return
	}

	parameterOpenAPISchema, diags := helpers.SafeUnmarshal(plan.ParameterOpenAPISchema)
	resp.Diagnostics.Append(diags...)
	if resp.Diagnostics.HasError() {
		return
	}

<<<<<<< HEAD
	createPayload := api.DeploymentCreate{
		ConcurrencyLimit:       plan.ConcurrencyLimit.ValueInt64Pointer(),
=======
	pullSteps, diags := mapPullStepsTerraformToAPI(plan.PullSteps)
	resp.Diagnostics.Append(diags...)
	if resp.Diagnostics.HasError() {
		return
	}

	deployment, err := client.Create(ctx, api.DeploymentCreate{
>>>>>>> 8a74112d
		Description:            plan.Description.ValueString(),
		EnforceParameterSchema: plan.EnforceParameterSchema.ValueBool(),
		Entrypoint:             plan.Entrypoint.ValueString(),
		FlowID:                 plan.FlowID.ValueUUID(),
		JobVariables:           jobVariables,
		ManifestPath:           plan.ManifestPath.ValueString(),
		Name:                   plan.Name.ValueString(),
		Parameters:             parameters,
		Path:                   plan.Path.ValueString(),
		Paused:                 plan.Paused.ValueBool(),
		PullSteps:              pullSteps,
		StorageDocumentID:      plan.StorageDocumentID.ValueUUIDPointer(),
		Tags:                   tags,
		Version:                plan.Version.ValueString(),
		WorkPoolName:           plan.WorkPoolName.ValueString(),
		WorkQueueName:          plan.WorkQueueName.ValueString(),
		ParameterOpenAPISchema: parameterOpenAPISchema,
	}

	if plan.ConcurrencyOptions != nil {
		createPayload.ConcurrencyOptions = &api.ConcurrencyOptions{
			CollisionStrategy: plan.ConcurrencyOptions.CollisionStrategy.ValueString(),
		}
	}

	deployment, err := client.Create(ctx, createPayload)
	if err != nil {
		resp.Diagnostics.AddError(
			"Error creating deployment",
			fmt.Sprintf("Could not create deployment, unexpected error: %s", err),
		)

		return
	}

	resp.Diagnostics.Append(copyDeploymentToModel(ctx, deployment, &plan)...)
	if resp.Diagnostics.HasError() {
		return
	}

	resp.Diagnostics.Append(resp.State.Set(ctx, &plan)...)
	if resp.Diagnostics.HasError() {
		return
	}
}

// Read refreshes the Terraform state with the latest data.
func (r *DeploymentResource) Read(ctx context.Context, req resource.ReadRequest, resp *resource.ReadResponse) {
	var model DeploymentResourceModel

	// Populate the model from state and emit diagnostics on error
	resp.Diagnostics.Append(req.State.Get(ctx, &model)...)
	if resp.Diagnostics.HasError() {
		return
	}

	client, err := r.client.Deployments(model.AccountID.ValueUUID(), model.WorkspaceID.ValueUUID())
	if err != nil {
		resp.Diagnostics.AddError(
			"Error creating deployment client",
			fmt.Sprintf("Could not create deployment client, unexpected error: %s. This is a bug in the provider, please report this to the maintainers.", err.Error()),
		)
	}

	// A deployment can be imported + read by either ID or Handle
	// If both are set, we prefer the ID
	var deployment *api.Deployment
	if !model.ID.IsNull() {
		var deploymentID uuid.UUID
		deploymentID, err = uuid.Parse(model.ID.ValueString())
		if err != nil {
			resp.Diagnostics.AddAttributeError(
				path.Root("id"),
				"Error parsing Deployment ID",
				fmt.Sprintf("Could not parse deployment ID to UUID, unexpected error: %s", err.Error()),
			)

			return
		}

		deployment, err = client.Get(ctx, deploymentID)
	}

	if err != nil {
		resp.Diagnostics.AddError(
			"Error refreshing deployment state",
			fmt.Sprintf("Could not read Deployment, unexpected error: %s", err.Error()),
		)

		return
	}

	resp.Diagnostics.Append(copyDeploymentToModel(ctx, deployment, &model)...)
	if resp.Diagnostics.HasError() {
		return
	}

	parametersByteSlice, err := json.Marshal(deployment.Parameters)
	if err != nil {
		resp.Diagnostics.Append(helpers.SerializeDataErrorDiagnostic("parameters", "Deployment parameters", err))
	}
	model.Parameters = jsontypes.NewNormalizedValue(string(parametersByteSlice))

	jobVariablesByteSlice, err := json.Marshal(deployment.JobVariables)
	if err != nil {
		resp.Diagnostics.Append(helpers.SerializeDataErrorDiagnostic("job_variables", "Deployment job variables", err))
	}
	model.JobVariables = jsontypes.NewNormalizedValue(string(jobVariablesByteSlice))

	parameterOpenAPISchemaByteSlice, err := json.Marshal(deployment.ParameterOpenAPISchema)
	if err != nil {
		resp.Diagnostics.Append(helpers.SerializeDataErrorDiagnostic("parameter_openapi_schema", "Deployment parameter OpenAPI schema", err))
	}
	model.ParameterOpenAPISchema = jsontypes.NewNormalizedValue(string(parameterOpenAPISchemaByteSlice))

	resp.Diagnostics.Append(resp.State.Set(ctx, &model)...)
	if resp.Diagnostics.HasError() {
		return
	}
}

// Update updates the resource and sets the updated Terraform state on success.
func (r *DeploymentResource) Update(ctx context.Context, req resource.UpdateRequest, resp *resource.UpdateResponse) {
	var model DeploymentResourceModel

	resp.Diagnostics.Append(req.Plan.Get(ctx, &model)...)
	if resp.Diagnostics.HasError() {
		return
	}

	client, err := r.client.Deployments(model.AccountID.ValueUUID(), model.WorkspaceID.ValueUUID())
	if err != nil {
		resp.Diagnostics.AddError(
			"Error creating deployment client",
			fmt.Sprintf("Could not create deployment client, unexpected error: %s. This is a bug in the provider, please report this to the maintainers.", err.Error()),
		)

		return
	}

	deploymentID, err := uuid.Parse(model.ID.ValueString())
	if err != nil {
		resp.Diagnostics.AddAttributeError(
			path.Root("id"),
			"Error parsing Deployment ID",
			fmt.Sprintf("Could not parse deployment ID to UUID, unexpected error: %s", err.Error()),
		)

		return
	}

	var tags []string
	resp.Diagnostics.Append(model.Tags.ElementsAs(ctx, &tags, false)...)
	if resp.Diagnostics.HasError() {
		return
	}

	var parameters map[string]interface{}
	if !model.Parameters.IsNull() {
		resp.Diagnostics.Append(model.Parameters.Unmarshal(&parameters)...)
		if resp.Diagnostics.HasError() {
			return
		}
	}

	var jobVariables map[string]interface{}
	if !model.JobVariables.IsNull() {
		resp.Diagnostics.Append(model.JobVariables.Unmarshal(&jobVariables)...)
		if resp.Diagnostics.HasError() {
			return
		}
	}

	payload := api.DeploymentUpdate{
		ConcurrencyLimit:       model.ConcurrencyLimit.ValueInt64Pointer(),
		Description:            model.Description.ValueString(),
		EnforceParameterSchema: model.EnforceParameterSchema.ValueBool(),
		Entrypoint:             model.Entrypoint.ValueString(),
		JobVariables:           jobVariables,
		ManifestPath:           model.ManifestPath.ValueString(),
		Parameters:             parameters,
		Path:                   model.Path.ValueString(),
		Paused:                 model.Paused.ValueBool(),
		StorageDocumentID:      model.StorageDocumentID.ValueUUIDPointer(),
		Tags:                   tags,
		Version:                model.Version.ValueString(),
		WorkPoolName:           model.WorkPoolName.ValueString(),
		WorkQueueName:          model.WorkQueueName.ValueString(),
	}

	if !model.ConcurrencyOptions.CollisionStrategy.IsNull() {
		payload.ConcurrencyOptions = &api.ConcurrencyOptions{
			CollisionStrategy: model.ConcurrencyOptions.CollisionStrategy.ValueString(),
		}
	}

	err = client.Update(ctx, deploymentID, payload)

	if err != nil {
		resp.Diagnostics.AddError(
			"Error updating deployment",
			fmt.Sprintf("Could not update deployment, unexpected error: %s", err),
		)

		return
	}

	deployment, err := client.Get(ctx, deploymentID)
	if err != nil {
		resp.Diagnostics.AddError(
			"Error refreshing Deployment state",
			fmt.Sprintf("Could not read Deployment, unexpected error: %s", err.Error()),
		)

		return
	}

	resp.Diagnostics.Append(copyDeploymentToModel(ctx, deployment, &model)...)
	if resp.Diagnostics.HasError() {
		return
	}

	parametersByteSlice, err := json.Marshal(deployment.Parameters)
	if err != nil {
		resp.Diagnostics.Append(helpers.SerializeDataErrorDiagnostic("parameters", "Deployment parameters", err))

		return
	}
	model.Parameters = jsontypes.NewNormalizedValue(string(parametersByteSlice))

	jobVariablesByteSlice, err := json.Marshal(deployment.JobVariables)
	if err != nil {
		resp.Diagnostics.Append(helpers.SerializeDataErrorDiagnostic("job_variables", "Deployment job variables", err))

		return
	}
	model.JobVariables = jsontypes.NewNormalizedValue(string(jobVariablesByteSlice))

	parameterOpenAPISchemaByteSlice, err := json.Marshal(deployment.ParameterOpenAPISchema)
	if err != nil {
		resp.Diagnostics.Append(helpers.SerializeDataErrorDiagnostic("parameter_openapi_schema", "Deployment parameter OpenAPI schema", err))

		return
	}
	model.ParameterOpenAPISchema = jsontypes.NewNormalizedValue(string(parameterOpenAPISchemaByteSlice))

	resp.Diagnostics.Append(resp.State.Set(ctx, &model)...)
	if resp.Diagnostics.HasError() {
		return
	}
}

// Delete deletes the resource and removes the Terraform state on success.
func (r *DeploymentResource) Delete(ctx context.Context, req resource.DeleteRequest, resp *resource.DeleteResponse) {
	var state DeploymentResourceModel

	resp.Diagnostics.Append(req.State.Get(ctx, &state)...)
	if resp.Diagnostics.HasError() {
		return
	}

	client, err := r.client.Deployments(state.AccountID.ValueUUID(), state.WorkspaceID.ValueUUID())
	if err != nil {
		resp.Diagnostics.AddError(
			"Error creating deployment client",
			fmt.Sprintf("Could not create deployment client, unexpected error: %s. This is a bug in the provider, please report this to the maintainers.", err.Error()),
		)
	}

	deploymentID, err := uuid.Parse(state.ID.ValueString())
	if err != nil {
		resp.Diagnostics.AddAttributeError(
			path.Root("id"),
			"Error parsing Deployment ID",
			fmt.Sprintf("Could not parse deployment ID to UUID, unexpected error: %s", err.Error()),
		)

		return
	}

	err = client.Delete(ctx, deploymentID)
	if err != nil {
		resp.Diagnostics.AddError(
			"Error deleting Deployment",
			fmt.Sprintf("Could not delete Deployment, unexpected error: %s", err),
		)

		return
	}

	resp.Diagnostics.Append(resp.State.Set(ctx, &state)...)
	if resp.Diagnostics.HasError() {
		return
	}
}

// ImportState imports the resource into Terraform state.
func (r *DeploymentResource) ImportState(ctx context.Context, req resource.ImportStateRequest, resp *resource.ImportStateResponse) {
	// we'll allow input values in the form of:
	// - "id,workspace_id"
	// - "id"
	maxInputCount := 2
	inputParts := strings.Split(req.ID, ",")

	// eg. "foo,bar,baz"
	if len(inputParts) > maxInputCount {
		resp.Diagnostics.AddError(
			"Unexpected Import Identifier",
			fmt.Sprintf("Expected a maximum of 2 import identifiers, in the form of `id,workspace_id`. Got %q", req.ID),
		)

		return
	}

	// eg. ",foo" or "foo,"
	if len(inputParts) == maxInputCount && (inputParts[0] == "" || inputParts[1] == "") {
		resp.Diagnostics.AddError(
			"Unexpected Import Identifier",
			fmt.Sprintf("Expected non-empty import identifiers, in the form of `id,workspace_id`. Got %q", req.ID),
		)

		return
	}

	identifier := inputParts[0]
	resp.Diagnostics.Append(resp.State.SetAttribute(ctx, path.Root("id"), identifier)...)

	if len(inputParts) == 2 && inputParts[1] != "" {
		workspaceID, err := uuid.Parse(inputParts[1])
		if err != nil {
			resp.Diagnostics.Append(helpers.ParseUUIDErrorDiagnostic("Deployment", err))

			return
		}
		resp.Diagnostics.Append(resp.State.SetAttribute(ctx, path.Root("workspace_id"), workspaceID.String())...)
	}
}

// validatorsForConflictingAttributes provides a list of string validators
// used in a ConflictsWith validator for a specific attribute.
//
// This approach is used in lieu of a ConfigValidators method because we take
// advantage of 'MatchRelative' to use the current context of the list objects
// (ListNestedAttribute).
//
// Also, expressing validators on each attribute lets us
// be more concise when defining the conflicting attributes. Defining them in
// ConfigValidators instead would be much more verbose, and disconnected from
// the source of truth.
func validatorsForConflictingAttributes(attributes []string) []validator.String {
	pathExpressions := make([]path.Expression, 0)

	for _, key := range attributes {
		pathExpressions = append(pathExpressions, path.MatchRelative().AtParent().AtName(key))
	}

	return []validator.String{
		stringvalidator.ConflictsWith(pathExpressions...),
	}
}

var (
	directoryAttributes = []string{
		"directory",
	}

	gitCloneAttributes = []string{
		"repository",
		"branch",
		"access_token",
	}

	pullFromAttributes = []string{
		"bucket",
		"folder",
	}

	nonDirectoryAttributes = append(gitCloneAttributes, pullFromAttributes...)
	nonGitCloneAttributes  = append(directoryAttributes, pullFromAttributes...)
	nonPullFromAttributes  = append(directoryAttributes, gitCloneAttributes...)
)<|MERGE_RESOLUTION|>--- conflicted
+++ resolved
@@ -8,10 +8,7 @@
 
 	"github.com/google/uuid"
 	"github.com/hashicorp/terraform-plugin-framework-jsontypes/jsontypes"
-<<<<<<< HEAD
 	"github.com/hashicorp/terraform-plugin-framework-validators/int64validator"
-=======
->>>>>>> 8a74112d
 	"github.com/hashicorp/terraform-plugin-framework-validators/stringvalidator"
 	"github.com/hashicorp/terraform-plugin-framework/attr"
 	"github.com/hashicorp/terraform-plugin-framework/diag"
@@ -72,12 +69,12 @@
 	WorkQueueName          types.String          `tfsdk:"work_queue_name"`
 }
 
-<<<<<<< HEAD
 // ConcurrentOptions represents the concurrency options for a deployment.
 type ConcurrencyOptions struct {
 	// CollisionStrategy is the strategy to use when a deployment reaches its concurrency limit.
 	CollisionStrategy types.String `tfsdk:"collision_strategy"`
-=======
+}
+
 // PullStepModel represents a pull step in a deployment.
 type PullStepModel struct {
 	// Type is the type of pull step.
@@ -124,7 +121,6 @@
 
 	// The folder in the bucket where files are stored.
 	Folder types.String `tfsdk:"folder"`
->>>>>>> 8a74112d
 }
 
 // NewDeploymentResource returns a new DeploymentResource.
@@ -316,7 +312,6 @@
 					stringplanmodifier.RequiresReplace(),
 				},
 			},
-<<<<<<< HEAD
 			"concurrency_limit": schema.Int64Attribute{
 				Description: "The deployment's concurrency limit.",
 				Optional:    true,
@@ -335,7 +330,10 @@
 						Required:    true,
 						Validators: []validator.String{
 							stringvalidator.OneOf("ENQUEUE", "CANCEL_NEW"),
-=======
+						},
+					},
+				},
+			},
 			// Pull steps are polymorphic and can have different schemas based on the pull step type.
 			// In the resource schema, we only make `type` required. The other attributes are needed
 			// based on the pull step type, which we'll validate in the resource layer.
@@ -416,7 +414,6 @@
 							Description: "(For type 'pull_from_*') The folder in the bucket where files are stored.",
 							Optional:    true,
 							Validators:  validatorsForConflictingAttributes(nonPullFromAttributes),
->>>>>>> 8a74112d
 						},
 					},
 				},
@@ -502,7 +499,6 @@
 	}
 	model.Tags = tags
 
-<<<<<<< HEAD
 	// The concurrency_limit field in the response payload is deprecated, and will always be 0
 	// for compatibility. The true value has been moved under `global_concurrency_limit.limit`.
 	if deployment.GlobalConcurrencyLimit != nil {
@@ -514,7 +510,7 @@
 			CollisionStrategy: types.StringValue(deployment.ConcurrencyOptions.CollisionStrategy),
 		}
 	}
-=======
+
 	pullSteps, diags := mapPullStepsAPIToTerraform(deployment.PullSteps)
 	diags.Append(diags...)
 	if diags.HasError() {
@@ -522,7 +518,6 @@
 	}
 
 	model.PullSteps = pullSteps
->>>>>>> 8a74112d
 
 	return nil
 }
@@ -569,18 +564,14 @@
 		return
 	}
 
-<<<<<<< HEAD
+	pullSteps, diags := mapPullStepsTerraformToAPI(plan.PullSteps)
+	resp.Diagnostics.Append(diags...)
+	if resp.Diagnostics.HasError() {
+		return
+	}
+
 	createPayload := api.DeploymentCreate{
 		ConcurrencyLimit:       plan.ConcurrencyLimit.ValueInt64Pointer(),
-=======
-	pullSteps, diags := mapPullStepsTerraformToAPI(plan.PullSteps)
-	resp.Diagnostics.Append(diags...)
-	if resp.Diagnostics.HasError() {
-		return
-	}
-
-	deployment, err := client.Create(ctx, api.DeploymentCreate{
->>>>>>> 8a74112d
 		Description:            plan.Description.ValueString(),
 		EnforceParameterSchema: plan.EnforceParameterSchema.ValueBool(),
 		Entrypoint:             plan.Entrypoint.ValueString(),
