package api

import (
	"context"

	"github.com/google/uuid"
)

// DeploymentsClient is a client for working with deployemts.
type DeploymentsClient interface {
	Create(ctx context.Context, data DeploymentCreate) (*Deployment, error)
	Get(ctx context.Context, deploymentID uuid.UUID) (*Deployment, error)
	List(ctx context.Context, handleNames []string) ([]*Deployment, error)
	Update(ctx context.Context, deploymentID uuid.UUID, data DeploymentUpdate) error
	Delete(ctx context.Context, deploymentID uuid.UUID) error
}

// Deployment is a representation of a deployment.
type Deployment struct {
	BaseModel
	AccountID   uuid.UUID `json:"account_id"`
	WorkspaceID uuid.UUID `json:"workspace_id"`

<<<<<<< HEAD
	ConcurrencyLimit       *int64                  `json:"concurrency_limit"`
	ConcurrencyOptions     *ConcurrencyOptions     `json:"concurrency_options,omitempty"`
	Description            string                  `json:"description,omitempty"`
	EnforceParameterSchema bool                    `json:"enforce_parameter_schema"`
	Entrypoint             string                  `json:"entrypoint"`
	FlowID                 uuid.UUID               `json:"flow_id"`
	GlobalConcurrencyLimit *GlobalConcurrencyLimit `json:"global_concurrency_limit"`
	JobVariables           map[string]interface{}  `json:"job_variables,omitempty"`
	ManifestPath           string                  `json:"manifest_path,omitempty"`
	Name                   string                  `json:"name"`
	ParameterOpenAPISchema map[string]interface{}  `json:"parameter_openapi_schema,omitempty"`
	Parameters             map[string]interface{}  `json:"parameters,omitempty"`
	Path                   string                  `json:"path"`
	Paused                 bool                    `json:"paused"`
	StorageDocumentID      uuid.UUID               `json:"storage_document_id,omitempty"`
	Tags                   []string                `json:"tags"`
	Version                string                  `json:"version,omitempty"`
	WorkPoolName           string                  `json:"work_pool_name,omitempty"`
	WorkQueueName          string                  `json:"work_queue_name,omitempty"`
=======
	Description            string                 `json:"description,omitempty"`
	EnforceParameterSchema bool                   `json:"enforce_parameter_schema"`
	Entrypoint             string                 `json:"entrypoint"`
	FlowID                 uuid.UUID              `json:"flow_id"`
	JobVariables           map[string]interface{} `json:"job_variables,omitempty"`
	ManifestPath           string                 `json:"manifest_path,omitempty"`
	Name                   string                 `json:"name"`
	ParameterOpenAPISchema map[string]interface{} `json:"parameter_openapi_schema,omitempty"`
	Parameters             map[string]interface{} `json:"parameters,omitempty"`
	Path                   string                 `json:"path"`
	Paused                 bool                   `json:"paused"`
	PullSteps              []PullStep             `json:"pull_steps,omitempty"`
	StorageDocumentID      uuid.UUID              `json:"storage_document_id,omitempty"`
	Tags                   []string               `json:"tags"`
	Version                string                 `json:"version,omitempty"`
	WorkPoolName           string                 `json:"work_pool_name,omitempty"`
	WorkQueueName          string                 `json:"work_queue_name,omitempty"`
>>>>>>> 8a74112d
}

// DeploymentCreate is a subset of Deployment used when creating deployments.
type DeploymentCreate struct {
	ConcurrencyLimit       *int64                 `json:"concurrency_limit,omitempty"`
	ConcurrencyOptions     *ConcurrencyOptions    `json:"concurrency_options,omitempty"`
	Description            string                 `json:"description,omitempty"`
	EnforceParameterSchema bool                   `json:"enforce_parameter_schema,omitempty"`
	Entrypoint             string                 `json:"entrypoint,omitempty"`
	FlowID                 uuid.UUID              `json:"flow_id"`
	JobVariables           map[string]interface{} `json:"job_variables,omitempty"`
	ManifestPath           string                 `json:"manifest_path,omitempty"`
	Name                   string                 `json:"name"`
	ParameterOpenAPISchema map[string]interface{} `json:"parameter_openapi_schema,omitempty"`
	Parameters             map[string]interface{} `json:"parameters,omitempty"`
	Path                   string                 `json:"path,omitempty"`
	Paused                 bool                   `json:"paused,omitempty"`
	PullSteps              []PullStep             `json:"pull_steps,omitempty"`
	StorageDocumentID      *uuid.UUID             `json:"storage_document_id,omitempty"`
	Tags                   []string               `json:"tags,omitempty"`
	Version                string                 `json:"version,omitempty"`
	WorkPoolName           string                 `json:"work_pool_name,omitempty"`
	WorkQueueName          string                 `json:"work_queue_name,omitempty"`
}

// DeploymentUpdate is a subset of Deployment used when updating deployments.
type DeploymentUpdate struct {
	ConcurrencyLimit       *int64                 `json:"concurrency_limit,omitempty"`
	ConcurrencyOptions     *ConcurrencyOptions    `json:"concurrency_options,omitempty"`
	Description            string                 `json:"description,omitempty"`
	EnforceParameterSchema bool                   `json:"enforce_parameter_schema,omitempty"`
	Entrypoint             string                 `json:"entrypoint,omitempty"`
	JobVariables           map[string]interface{} `json:"job_variables,omitempty"`
	ManifestPath           string                 `json:"manifest_path"`
	Parameters             map[string]interface{} `json:"parameters,omitempty"`
	Path                   string                 `json:"path,omitempty"`
	Paused                 bool                   `json:"paused,omitempty"`
	PullSteps              []PullStep             `json:"pull_steps,omitempty"`
	StorageDocumentID      *uuid.UUID             `json:"storage_document_id,omitempty"`
	Tags                   []string               `json:"tags,omitempty"`
	Version                string                 `json:"version,omitempty"`
	WorkPoolName           string                 `json:"work_pool_name,omitempty"`
	WorkQueueName          string                 `json:"work_queue_name,omitempty"`
}

<<<<<<< HEAD
// ConcurrencyOptions is a representation of the deployment concurrency options.
type ConcurrencyOptions struct {
	CollisionStrategy string `json:"collision_strategy"`
}

// GlobalConcurrencyLimit is a representation of the deployment global concurrency limit.
type GlobalConcurrencyLimit struct {
	Limit int64 `json:"limit"`

	// These other fields exist in the response payload, but we don't make use of them at the
	// moment, so we'll leave them disabled for now.
	//
	// BaseModel
	// Active             bool   `json:"active"`
	// Name               string `json:"name"`
	// ActiveSlots        int    `json:"active_slots"`
	// SlotDecayPerSecond int    `json:"slot_decay_per_second"`
=======
// PullStep contains instructions for preparing your flows for a deployment run.
type PullStep struct {
	// Type is the type of pull step.
	// One of:
	// - set_working_directory
	// - git_clone
	// - pull_from_azure_blob_storage
	// - pull_from_gcs
	// - pull_from_s3
	Type string `json:"type"`

	// Credentials is the credentials to use for the pull step.
	// Used on all PullStep types.
	Credentials *string `json:"credentials,omitempty"`

	// Requires is a list of Python package dependencies.
	Requires *string `json:"requires,omitempty"`

	//
	// Fields for set_working_directory
	//

	// The directory to set as the working directory.
	Directory *string `json:"directory,omitempty"`

	//
	// Fields for git_clone
	//

	// The URL of the repository to clone.
	Repository *string `json:"repository,omitempty"`

	// The branch to clone. If not provided, the default branch is used.
	Branch *string `json:"branch,omitempty"`

	// Access token for the repository.
	AccessToken *string `json:"access_token,omitempty"`

	//
	// Fields for pull_from_{cloud}
	//

	// The name of the bucket where files are stored.
	Bucket *string `json:"bucket,omitempty"`

	// The folder in the bucket where files are stored.
	Folder *string `json:"folder,omitempty"`
>>>>>>> 8a74112d
}<|MERGE_RESOLUTION|>--- conflicted
+++ resolved
@@ -21,7 +21,6 @@
 	AccountID   uuid.UUID `json:"account_id"`
 	WorkspaceID uuid.UUID `json:"workspace_id"`
 
-<<<<<<< HEAD
 	ConcurrencyLimit       *int64                  `json:"concurrency_limit"`
 	ConcurrencyOptions     *ConcurrencyOptions     `json:"concurrency_options,omitempty"`
 	Description            string                  `json:"description,omitempty"`
@@ -36,30 +35,12 @@
 	Parameters             map[string]interface{}  `json:"parameters,omitempty"`
 	Path                   string                  `json:"path"`
 	Paused                 bool                    `json:"paused"`
+	PullSteps              []PullStep              `json:"pull_steps,omitempty"`
 	StorageDocumentID      uuid.UUID               `json:"storage_document_id,omitempty"`
 	Tags                   []string                `json:"tags"`
 	Version                string                  `json:"version,omitempty"`
 	WorkPoolName           string                  `json:"work_pool_name,omitempty"`
 	WorkQueueName          string                  `json:"work_queue_name,omitempty"`
-=======
-	Description            string                 `json:"description,omitempty"`
-	EnforceParameterSchema bool                   `json:"enforce_parameter_schema"`
-	Entrypoint             string                 `json:"entrypoint"`
-	FlowID                 uuid.UUID              `json:"flow_id"`
-	JobVariables           map[string]interface{} `json:"job_variables,omitempty"`
-	ManifestPath           string                 `json:"manifest_path,omitempty"`
-	Name                   string                 `json:"name"`
-	ParameterOpenAPISchema map[string]interface{} `json:"parameter_openapi_schema,omitempty"`
-	Parameters             map[string]interface{} `json:"parameters,omitempty"`
-	Path                   string                 `json:"path"`
-	Paused                 bool                   `json:"paused"`
-	PullSteps              []PullStep             `json:"pull_steps,omitempty"`
-	StorageDocumentID      uuid.UUID              `json:"storage_document_id,omitempty"`
-	Tags                   []string               `json:"tags"`
-	Version                string                 `json:"version,omitempty"`
-	WorkPoolName           string                 `json:"work_pool_name,omitempty"`
-	WorkQueueName          string                 `json:"work_queue_name,omitempty"`
->>>>>>> 8a74112d
 }
 
 // DeploymentCreate is a subset of Deployment used when creating deployments.
@@ -105,7 +86,6 @@
 	WorkQueueName          string                 `json:"work_queue_name,omitempty"`
 }
 
-<<<<<<< HEAD
 // ConcurrencyOptions is a representation of the deployment concurrency options.
 type ConcurrencyOptions struct {
 	CollisionStrategy string `json:"collision_strategy"`
@@ -123,7 +103,8 @@
 	// Name               string `json:"name"`
 	// ActiveSlots        int    `json:"active_slots"`
 	// SlotDecayPerSecond int    `json:"slot_decay_per_second"`
-=======
+}
+
 // PullStep contains instructions for preparing your flows for a deployment run.
 type PullStep struct {
 	// Type is the type of pull step.
@@ -171,5 +152,4 @@
 
 	// The folder in the bucket where files are stored.
 	Folder *string `json:"folder,omitempty"`
->>>>>>> 8a74112d
 }