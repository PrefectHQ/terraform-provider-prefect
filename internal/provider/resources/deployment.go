package resources

import (
	"context"
	"encoding/json"
	"fmt"

	"github.com/google/uuid"
	"github.com/hashicorp/terraform-plugin-framework-jsontypes/jsontypes"
	"github.com/hashicorp/terraform-plugin-framework-validators/boolvalidator"
	"github.com/hashicorp/terraform-plugin-framework-validators/int64validator"
	"github.com/hashicorp/terraform-plugin-framework-validators/stringvalidator"
	"github.com/hashicorp/terraform-plugin-framework/attr"
	"github.com/hashicorp/terraform-plugin-framework/diag"
	"github.com/hashicorp/terraform-plugin-framework/path"
	"github.com/hashicorp/terraform-plugin-framework/resource"
	"github.com/hashicorp/terraform-plugin-framework/resource/schema"
	"github.com/hashicorp/terraform-plugin-framework/resource/schema/booldefault"
	"github.com/hashicorp/terraform-plugin-framework/resource/schema/listdefault"
	"github.com/hashicorp/terraform-plugin-framework/resource/schema/listplanmodifier"
	"github.com/hashicorp/terraform-plugin-framework/resource/schema/planmodifier"
	"github.com/hashicorp/terraform-plugin-framework/resource/schema/stringdefault"
	"github.com/hashicorp/terraform-plugin-framework/resource/schema/stringplanmodifier"
	"github.com/hashicorp/terraform-plugin-framework/schema/validator"
	"github.com/hashicorp/terraform-plugin-framework/types"
	"github.com/hashicorp/terraform-plugin-framework/types/basetypes"

	"github.com/prefecthq/terraform-provider-prefect/internal/api"
	"github.com/prefecthq/terraform-provider-prefect/internal/provider/customtypes"
	"github.com/prefecthq/terraform-provider-prefect/internal/provider/helpers"
)

var (
	_ = resource.ResourceWithConfigure(&DeploymentResource{})
	_ = resource.ResourceWithImportState(&DeploymentResource{})
)

// DeploymentResource contains state for the resource.
type DeploymentResource struct {
	client api.PrefectClient
}

// DeploymentResourceModel defines the Terraform resource model.
type DeploymentResourceModel struct {
	BaseModel

	AccountID   customtypes.UUIDValue `tfsdk:"account_id"`
	WorkspaceID customtypes.UUIDValue `tfsdk:"workspace_id"`

	ConcurrencyLimit       types.Int64           `tfsdk:"concurrency_limit"`
	ConcurrencyOptions     *ConcurrencyOptions   `tfsdk:"concurrency_options"`
	Description            types.String          `tfsdk:"description"`
	EnforceParameterSchema types.Bool            `tfsdk:"enforce_parameter_schema"`
	Entrypoint             types.String          `tfsdk:"entrypoint"`
	FlowID                 customtypes.UUIDValue `tfsdk:"flow_id"`
	JobVariables           jsontypes.Normalized  `tfsdk:"job_variables"`
	ManifestPath           types.String          `tfsdk:"manifest_path"`
	Name                   types.String          `tfsdk:"name"`
	ParameterOpenAPISchema jsontypes.Normalized  `tfsdk:"parameter_openapi_schema"`
	Parameters             jsontypes.Normalized  `tfsdk:"parameters"`
	Path                   types.String          `tfsdk:"path"`
	Paused                 types.Bool            `tfsdk:"paused"`
	PullSteps              []PullStepModel       `tfsdk:"pull_steps"`
	StorageDocumentID      customtypes.UUIDValue `tfsdk:"storage_document_id"`
	Tags                   types.List            `tfsdk:"tags"`
	Version                types.String          `tfsdk:"version"`
	WorkPoolName           types.String          `tfsdk:"work_pool_name"`
	WorkQueueName          types.String          `tfsdk:"work_queue_name"`
}

// ConcurrentOptions represents the concurrency options for a deployment.
type ConcurrencyOptions struct {
	// CollisionStrategy is the strategy to use when a deployment reaches its concurrency limit.
	CollisionStrategy types.String `tfsdk:"collision_strategy"`
}

// PullStepModel represents a pull step in a deployment.
type PullStepModel struct {
	// Type is the type of pull step.
	// One of:
	// - set_working_directory
	// - git_clone
	// - pull_from_azure_blob_storage
	// - pull_from_gcs
	// - pull_from_s3
	Type types.String `tfsdk:"type"`

	// Credentials is the credentials to use for the pull step.
	// Used on all PullStep types.
	Credentials types.String `tfsdk:"credentials"`

	// Requires is a list of Python package dependencies.
	Requires types.String `tfsdk:"requires"`

	//
	// Fields for set_working_directory
	//

	Directory types.String `tfsdk:"directory"`

	//
	// Fields for git_clone
	//

	// The URL of the repository to clone.
	Repository types.String `tfsdk:"repository"`

	// The branch to clone. If not provided, the default branch is used.
	Branch types.String `tfsdk:"branch"`

	// Access token for the repository.
	AccessToken types.String `tfsdk:"access_token"`

	// IncludeSubmodules is whether to include submodules in the clone.
	IncludeSubmodules types.Bool `tfsdk:"include_submodules"`

	//
	// Fields for pull_from_{cloud}
	//

	// The name of the bucket where files are stored.
	Bucket types.String `tfsdk:"bucket"`

	// The folder in the bucket where files are stored.
	Folder types.String `tfsdk:"folder"`
}

// NewDeploymentResource returns a new DeploymentResource.
//
//nolint:ireturn // required by Terraform API
func NewDeploymentResource() resource.Resource {
	return &DeploymentResource{}
}

// Metadata returns the resource type name.
func (r *DeploymentResource) Metadata(_ context.Context, req resource.MetadataRequest, resp *resource.MetadataResponse) {
	resp.TypeName = req.ProviderTypeName + "_deployment"
}

// Configure initializes runtime state for the resource.
func (r *DeploymentResource) Configure(_ context.Context, req resource.ConfigureRequest, resp *resource.ConfigureResponse) {
	if req.ProviderData == nil {
		return
	}

	client, ok := req.ProviderData.(api.PrefectClient)
	if !ok {
		resp.Diagnostics.AddError(
			"Unexpected Resource Configure Type",
			fmt.Sprintf("Expected api.PrefectClient, got: %T. Please report this issue to the provider developers.", req.ProviderData),
		)

		return
	}

	r.client = client
}

// Schema defines the schema for the resource.
func (r *DeploymentResource) Schema(_ context.Context, _ resource.SchemaRequest, resp *resource.SchemaResponse) {
	defaultEmptyTagList, _ := basetypes.NewListValue(types.StringType, []attr.Value{})

	resp.Schema = schema.Schema{
		Description: helpers.DescriptionWithPlans("Deployments are server-side representations of flows. "+
			"They store the crucial metadata needed for remote orchestration including when, where, and how a workflow should run. "+
			"Deployments elevate workflows from functions that you must call manually to API-managed entities that can be triggered remotely. "+
			"For more information, see [deploy overview](https://docs.prefect.io/v3/deploy/index).",
			helpers.AllPlans...,
		),
		Version: 0,
		Attributes: map[string]schema.Attribute{
			"id": schema.StringAttribute{
				Computed:    true,
				CustomType:  customtypes.UUIDType{},
				Description: "Deployment ID (UUID)",
				PlanModifiers: []planmodifier.String{
					stringplanmodifier.UseStateForUnknown(),
				},
			},
			"created": schema.StringAttribute{
				Computed:    true,
				CustomType:  customtypes.TimestampType{},
				Description: "Timestamp of when the resource was created (RFC3339)",
				PlanModifiers: []planmodifier.String{
					stringplanmodifier.UseStateForUnknown(),
				},
			},
			"updated": schema.StringAttribute{
				Computed:    true,
				CustomType:  customtypes.TimestampType{},
				Description: "Timestamp of when the resource was updated (RFC3339)",
			},
			"account_id": schema.StringAttribute{
				CustomType:  customtypes.UUIDType{},
				Description: "Account ID (UUID), defaults to the account set in the provider",
				Optional:    true,
			},
			"workspace_id": schema.StringAttribute{
				CustomType:  customtypes.UUIDType{},
				Description: "Workspace ID (UUID) to associate deployment to",
				Optional:    true,
			},
			"name": schema.StringAttribute{
				Description: "Name of the workspace",
				Required:    true,
			},
			"flow_id": schema.StringAttribute{
				CustomType:  customtypes.UUIDType{},
				Description: "Flow ID (UUID) to associate deployment to",
				Required:    true,
			},
			"paused": schema.BoolAttribute{
				Description: "Whether or not the deployment is paused.",
				Optional:    true,
				Computed:    true,
				Default:     booldefault.StaticBool(false),
			},
			// `enforce_parameter_schema` defaults to `false` in Prefect Cloud for backward compatibility.
			"enforce_parameter_schema": schema.BoolAttribute{
				Description: "Whether or not the deployment should enforce the parameter schema. The default is `true` in Prefect OSS.",
				Optional:    true,
				Computed:    true,
				// The Prefect Cloud API defaults this value to `false`, but this is only for backward
				// compatibility. We intentionally set this to `true` to align with the default value
				// used in Prefect OSS.
				Default: booldefault.StaticBool(true),
			},
			"storage_document_id": schema.StringAttribute{
				Optional:    true,
				Computed:    true,
				CustomType:  customtypes.UUIDType{},
				Description: "ID of the associated storage document (UUID)",
			},
			// `manifest_path` is an old, unused field so Cloud needs it to support older clients but doesn't need it for modern clients.
			"manifest_path": schema.StringAttribute{
<<<<<<< HEAD
				Description: "The path to the flow's manifest file, relative to the chosen storage. Only available in Prefect Cloud.",
				Optional:    true,
				Computed:    true,
=======
				Description:        "The path to the flow's manifest file, relative to the chosen storage.",
				DeprecationMessage: "Remove this attribute's configuration as it no longer is used and the attribute will be removed in the next major version of the provider.",
				Optional:           true,
>>>>>>> ce0c9c4f
				PlanModifiers: []planmodifier.String{
					stringplanmodifier.UseStateForUnknown(),
				},
			},
			"job_variables": schema.StringAttribute{
				Description: "Overrides for the flow's infrastructure configuration.",
				Optional:    true,
				Computed:    true,
				CustomType:  jsontypes.NormalizedType{},
				Default:     stringdefault.StaticString("{}"),
			},
			"work_queue_name": schema.StringAttribute{
				Description: "The work queue for the deployment. If no work queue is set, work will not be scheduled.",
				Optional:    true,
				Computed:    true,
				PlanModifiers: []planmodifier.String{
					stringplanmodifier.UseStateForUnknown(),
				},
			},
			"work_pool_name": schema.StringAttribute{
				Description: "The name of the deployment's work pool.",
				Optional:    true,
				Computed:    true,
				PlanModifiers: []planmodifier.String{
					stringplanmodifier.UseStateForUnknown(),
				},
			},
			"description": schema.StringAttribute{
				Description: "A description for the deployment.",
				Optional:    true,
				Computed:    true,
				PlanModifiers: []planmodifier.String{
					stringplanmodifier.UseStateForUnknown(),
				},
			},
			"path": schema.StringAttribute{
				Description: "The path to the working directory for the workflow, relative to remote storage or an absolute path.",
				Optional:    true,
				Computed:    true,
				PlanModifiers: []planmodifier.String{
					stringplanmodifier.UseStateForUnknown(),
				},
			},
			"version": schema.StringAttribute{
				Description: "An optional version for the deployment.",
				Optional:    true,
				Computed:    true,
				PlanModifiers: []planmodifier.String{
					stringplanmodifier.UseStateForUnknown(),
				},
			},
			"entrypoint": schema.StringAttribute{
				Description: "The path to the entrypoint for the workflow, relative to the path.",
				Optional:    true,
				Computed:    true,
				PlanModifiers: []planmodifier.String{
					stringplanmodifier.UseStateForUnknown(),
				},
			},
			"tags": schema.ListAttribute{
				Description: "Tags associated with the deployment",
				ElementType: types.StringType,
				Optional:    true,
				Computed:    true,
				Default:     listdefault.StaticValue(defaultEmptyTagList),
			},
			"parameters": schema.StringAttribute{
				Description: "Parameters for flow runs scheduled by the deployment.",
				Optional:    true,
				Computed:    true,
				CustomType:  jsontypes.NormalizedType{},
				Default:     stringdefault.StaticString("{}"),
			},
			"parameter_openapi_schema": schema.StringAttribute{
				Description: "The parameter schema of the flow, including defaults.",
				Optional:    true,
				Computed:    true,
				CustomType:  jsontypes.NormalizedType{},
				Default:     stringdefault.StaticString("{}"),
			},
			"concurrency_limit": schema.Int64Attribute{
				Description: "The deployment's concurrency limit.",
				Optional:    true,
				Validators: []validator.Int64{
					int64validator.AtLeast(1),
				},
			},
			"concurrency_options": schema.SingleNestedAttribute{
				Description: "Concurrency options for the deployment.",
				Optional:    true,
				Attributes: map[string]schema.Attribute{
					"collision_strategy": schema.StringAttribute{
						Description: "Enumeration of concurrency collision strategies.",
						Required:    true,
						Validators: []validator.String{
							stringvalidator.OneOf("ENQUEUE", "CANCEL_NEW"),
						},
					},
				},
			},
			// Pull steps are polymorphic and can have different schemas based on the pull step type.
			// In the resource schema, we only make `type` required. The other attributes are needed
			// based on the pull step type, which we'll validate in the resource layer.
			"pull_steps": schema.ListNestedAttribute{
				Description: "Pull steps to prepare flows for a deployment run.",
				Optional:    true,
				Computed:    true,
				PlanModifiers: []planmodifier.List{
					// Pull steps are only set on create, so any change in their value will require a resource
					// of the resource. See https://github.com/PrefectHQ/prefect/issues/11052 for more context.
					listplanmodifier.RequiresReplace(),
				},
				Default: listdefault.StaticValue(basetypes.NewListValueMust(
					types.ObjectType{
						AttrTypes: map[string]attr.Type{
							"type":               types.StringType,
							"credentials":        types.StringType,
							"requires":           types.StringType,
							"directory":          types.StringType,
							"repository":         types.StringType,
							"branch":             types.StringType,
							"access_token":       types.StringType,
							"bucket":             types.StringType,
							"folder":             types.StringType,
							"include_submodules": types.BoolType,
						},
					},
					[]attr.Value{},
				)),
				NestedObject: schema.NestedAttributeObject{
					Attributes: map[string]schema.Attribute{
						"type": schema.StringAttribute{
							Description: "The type of pull step",
							Required:    true,
							Validators: []validator.String{
								stringvalidator.OneOf(
									"set_working_directory",
									"git_clone",
									"pull_from_azure_blob_storage",
									"pull_from_gcs",
									"pull_from_s3",
								),
							},
						},
						"credentials": schema.StringAttribute{
							Description: "Credentials to use for the pull step. Refer to a {GitHub,GitLab,BitBucket} credentials block.",
							Optional:    true,
						},
						"requires": schema.StringAttribute{
							Description: "A list of Python package dependencies.",
							Optional:    true,
						},
						"directory": schema.StringAttribute{
							Description: "(For type 'set_working_directory') The directory to set as the working directory.",
							Optional:    true,
							Validators: []validator.String{
								stringvalidator.ConflictsWith(pathExpressionsForAttributes(nonDirectoryAttributes)...),
							},
						},
						"repository": schema.StringAttribute{
							Description: "(For type 'git_clone') The URL of the repository to clone.",
							Optional:    true,
							Validators:  stringConflictsWithValidators(nonGitCloneAttributes),
						},
						"branch": schema.StringAttribute{
							Description: "(For type 'git_clone') The branch to clone. If not provided, the default branch is used.",
							Optional:    true,
							Validators:  stringConflictsWithValidators(nonGitCloneAttributes),
						},
						"access_token": schema.StringAttribute{
							Description: "(For type 'git_clone') Access token for the repository. Refer to a credentials block for security purposes. Used in leiu of 'credentials'.",
							Optional:    true,
							Validators:  stringConflictsWithValidators(nonGitCloneAttributes),
						},
						"include_submodules": schema.BoolAttribute{
							Description: "(For type 'git_clone') Whether to include submodules when cloning the repository.",
							Optional:    true,
							Validators:  boolConflictsWithValidators(nonGitCloneAttributes),
						},
						"bucket": schema.StringAttribute{
							Description: "(For type 'pull_from_*') The name of the bucket where files are stored.",
							Optional:    true,
							Validators:  stringConflictsWithValidators(nonPullFromAttributes),
						},
						"folder": schema.StringAttribute{
							Description: "(For type 'pull_from_*') The folder in the bucket where files are stored.",
							Optional:    true,
							Validators:  stringConflictsWithValidators(nonPullFromAttributes),
						},
					},
				},
			},
		},
	}
}

func mapPullStepsTerraformToAPI(tfPullSteps []PullStepModel) ([]api.PullStep, diag.Diagnostics) {
	var diags diag.Diagnostics

	pullSteps := make([]api.PullStep, 0)

	for i := range tfPullSteps {
		tfPullStep := tfPullSteps[i]

		pullStepCommon := api.PullStepCommon{
			Credentials: tfPullStep.Credentials.ValueStringPointer(),
			Requires:    tfPullStep.Requires.ValueStringPointer(),
		}

		// Steps that pull from remote storage have the same fields.
		// Define the struct here for reuse in each of those cases.
		pullStepPullFrom := api.PullStepPullFrom{
			PullStepCommon: pullStepCommon,
			Bucket:         tfPullStep.Bucket.ValueStringPointer(),
			Folder:         tfPullStep.Folder.ValueStringPointer(),
		}

		var apiPullStep api.PullStep
		switch tfPullStep.Type.ValueString() {
		case "git_clone":
			apiPullStep.PullStepGitClone = &api.PullStepGitClone{
				PullStepCommon:    pullStepCommon,
				Repository:        tfPullStep.Repository.ValueStringPointer(),
				Branch:            tfPullStep.Branch.ValueStringPointer(),
				AccessToken:       tfPullStep.AccessToken.ValueStringPointer(),
				IncludeSubmodules: tfPullStep.IncludeSubmodules.ValueBoolPointer(),
			}

		case "set_working_directory":
			apiPullStep.PullStepSetWorkingDirectory = &api.PullStepSetWorkingDirectory{
				Directory: tfPullStep.Directory.ValueStringPointer(),
			}

		case "pull_from_azure_blob_storage":
			apiPullStep.PullStepPullFromAzureBlobStorage = &pullStepPullFrom

		case "pull_from_gcs":
			apiPullStep.PullStepPullFromGCS = &pullStepPullFrom

		case "pull_from_s3":
			apiPullStep.PullStepPullFromS3 = &pullStepPullFrom
		}

		pullSteps = append(pullSteps, apiPullStep)
	}

	return pullSteps, diags
}

func mapPullStepsAPIToTerraform(pullSteps []api.PullStep) ([]PullStepModel, diag.Diagnostics) {
	var diags diag.Diagnostics

	tfPullStepsModel := make([]PullStepModel, 0)

	for i := range pullSteps {
		pullStep := pullSteps[i]

		var pullStepModel PullStepModel

		// PullStepGitClone
		if pullStep.PullStepGitClone != nil {
			pullStepModel.Type = types.StringValue("git_clone")
			pullStepModel.Repository = types.StringPointerValue(pullStep.PullStepGitClone.Repository)
			pullStepModel.Branch = types.StringPointerValue(pullStep.PullStepGitClone.Branch)
			pullStepModel.AccessToken = types.StringPointerValue(pullStep.PullStepGitClone.AccessToken)
			pullStepModel.IncludeSubmodules = types.BoolPointerValue(pullStep.PullStepGitClone.IncludeSubmodules)

			// common fields
			pullStepModel.Credentials = types.StringPointerValue(pullStep.PullStepGitClone.Credentials)
			pullStepModel.Requires = types.StringPointerValue(pullStep.PullStepGitClone.Requires)
		}

		// PullStepSetWorkingDirectory
		if pullStep.PullStepSetWorkingDirectory != nil {
			pullStepModel.Type = types.StringValue("set_working_directory")
			pullStepModel.Directory = types.StringValue(*pullStep.PullStepSetWorkingDirectory.Directory)

			// common fields not used on this pull step type
		}

		// PullStepPullFromAzureBlobStorage
		if pullStep.PullStepPullFromAzureBlobStorage != nil {
			pullStepModel.Type = types.StringValue("pull_from_azure_blob_storage")
			pullStepModel.Bucket = types.StringPointerValue(pullStep.PullStepPullFromAzureBlobStorage.Bucket)
			pullStepModel.Folder = types.StringPointerValue(pullStep.PullStepPullFromAzureBlobStorage.Folder)

			// common fields
			pullStepModel.Credentials = types.StringPointerValue(pullStep.PullStepPullFromAzureBlobStorage.Credentials)
			pullStepModel.Requires = types.StringPointerValue(pullStep.PullStepPullFromAzureBlobStorage.Requires)
		}

		// PullStepPullFromGCS
		if pullStep.PullStepPullFromGCS != nil {
			pullStepModel.Type = types.StringValue("pull_from_gcs")
			pullStepModel.Bucket = types.StringPointerValue(pullStep.PullStepPullFromGCS.Bucket)
			pullStepModel.Folder = types.StringPointerValue(pullStep.PullStepPullFromGCS.Folder)

			// common fields
			pullStepModel.Credentials = types.StringPointerValue(pullStep.PullStepPullFromGCS.Credentials)
			pullStepModel.Requires = types.StringPointerValue(pullStep.PullStepPullFromGCS.Requires)
		}

		// PullStepPullFromS3
		if pullStep.PullStepPullFromS3 != nil {
			pullStepModel.Type = types.StringValue("pull_from_s3")
			pullStepModel.Bucket = types.StringPointerValue(pullStep.PullStepPullFromS3.Bucket)
			pullStepModel.Folder = types.StringPointerValue(pullStep.PullStepPullFromS3.Folder)

			// common fields
			pullStepModel.Credentials = types.StringPointerValue(pullStep.PullStepPullFromS3.Credentials)
			pullStepModel.Requires = types.StringPointerValue(pullStep.PullStepPullFromS3.Requires)
		}

		tfPullStepsModel = append(tfPullStepsModel, pullStepModel)
	}

	return tfPullStepsModel, diags
}

// CopyDeploymentToModel copies an api.Deployment to a DeploymentResourceModel.
// The function is exported for reuse in the Deployment datasource.
func CopyDeploymentToModel(ctx context.Context, deployment *api.Deployment, model *DeploymentResourceModel) diag.Diagnostics {
	model.ID = customtypes.NewUUIDValue(deployment.ID)
	model.Created = customtypes.NewTimestampPointerValue(deployment.Created)
	model.Updated = customtypes.NewTimestampPointerValue(deployment.Updated)

	model.Description = types.StringValue(deployment.Description)
	model.EnforceParameterSchema = types.BoolValue(deployment.EnforceParameterSchema)
	model.Entrypoint = types.StringValue(deployment.Entrypoint)
	model.FlowID = customtypes.NewUUIDValue(deployment.FlowID)
	model.Name = types.StringValue(deployment.Name)
	model.Path = types.StringValue(deployment.Path)
	model.Paused = types.BoolValue(deployment.Paused)
	model.StorageDocumentID = customtypes.NewUUIDValue(deployment.StorageDocumentID)
	model.Version = types.StringValue(deployment.Version)
	model.WorkPoolName = types.StringValue(deployment.WorkPoolName)
	model.WorkQueueName = types.StringValue(deployment.WorkQueueName)

	tags, diags := types.ListValueFrom(ctx, types.StringType, deployment.Tags)
	if diags.HasError() {
		return diags
	}
	model.Tags = tags

	// The concurrency_limit field in the response payload is deprecated, and will always be 0
	// for compatibility. The true value has been moved under `global_concurrency_limit.limit`.
	if deployment.GlobalConcurrencyLimit != nil {
		model.ConcurrencyLimit = types.Int64Value(deployment.GlobalConcurrencyLimit.Limit)
	}

	if deployment.ConcurrencyOptions != nil {
		model.ConcurrencyOptions = &ConcurrencyOptions{
			CollisionStrategy: types.StringValue(deployment.ConcurrencyOptions.CollisionStrategy),
		}
	}

	pullSteps, diags := mapPullStepsAPIToTerraform(deployment.PullSteps)
	diags.Append(diags...)
	if diags.HasError() {
		return diags
	}
	model.PullSteps = pullSteps

	parametersByteSlice, err := json.Marshal(deployment.Parameters)
	if err != nil {
		return diag.Diagnostics{helpers.SerializeDataErrorDiagnostic("parameters", "Deployment parameters", err)}
	}
	model.Parameters = jsontypes.NewNormalizedValue(string(parametersByteSlice))

	jobVariablesByteSlice, err := json.Marshal(deployment.JobVariables)
	if err != nil {
		return diag.Diagnostics{helpers.SerializeDataErrorDiagnostic("job_variables", "Deployment job variables", err)}
	}
	model.JobVariables = jsontypes.NewNormalizedValue(string(jobVariablesByteSlice))

	parameterOpenAPISchemaByteSlice, err := json.Marshal(deployment.ParameterOpenAPISchema)
	if err != nil {
		return diag.Diagnostics{helpers.SerializeDataErrorDiagnostic("parameter_openapi_schema", "Deployment parameter OpenAPI schema", err)}
	}

	// OSS returns "null" for this field if it's empty, rather than an empty map of "{}".
	// To avoid an "inconsistent result after apply" error, we will only attempt to parse the
	// response if it is not "null". In this case, the value will fall back to the default
	// set in the schema.
	if string(parameterOpenAPISchemaByteSlice) != "null" {
		model.ParameterOpenAPISchema = jsontypes.NewNormalizedValue(string(parameterOpenAPISchemaByteSlice))
	}

	return nil
}

// Create creates the resource and sets the initial Terraform state.
func (r *DeploymentResource) Create(ctx context.Context, req resource.CreateRequest, resp *resource.CreateResponse) {
	var plan DeploymentResourceModel

	// Populate the model from resource configuration and emit diagnostics on error
	resp.Diagnostics.Append(req.Plan.Get(ctx, &plan)...)
	if resp.Diagnostics.HasError() {
		return
	}

	client, err := r.client.Deployments(plan.AccountID.ValueUUID(), plan.WorkspaceID.ValueUUID())
	if err != nil {
		resp.Diagnostics.AddError(
			"Error creating deployment client",
			fmt.Sprintf("Could not create deployment client, unexpected error: %s. This is a bug in the provider, please report this to the maintainers.", err.Error()),
		)
	}

	var tags []string
	resp.Diagnostics.Append(plan.Tags.ElementsAs(ctx, &tags, false)...)
	if resp.Diagnostics.HasError() {
		return
	}

	parameters, diags := helpers.UnmarshalOptional(plan.Parameters)
	resp.Diagnostics.Append(diags...)
	if resp.Diagnostics.HasError() {
		return
	}

	jobVariables, diags := helpers.UnmarshalOptional(plan.JobVariables)
	resp.Diagnostics.Append(diags...)
	if resp.Diagnostics.HasError() {
		return
	}

	parameterOpenAPISchema, diags := helpers.UnmarshalOptional(plan.ParameterOpenAPISchema)
	resp.Diagnostics.Append(diags...)
	if resp.Diagnostics.HasError() {
		return
	}

	pullSteps, diags := mapPullStepsTerraformToAPI(plan.PullSteps)
	resp.Diagnostics.Append(diags...)
	if resp.Diagnostics.HasError() {
		return
	}

	createPayload := api.DeploymentCreate{
		ConcurrencyLimit:       plan.ConcurrencyLimit.ValueInt64Pointer(),
		Description:            plan.Description.ValueString(),
		EnforceParameterSchema: plan.EnforceParameterSchema.ValueBool(),
		Entrypoint:             plan.Entrypoint.ValueString(),
		FlowID:                 plan.FlowID.ValueUUID(),
		JobVariables:           jobVariables,
		Name:                   plan.Name.ValueString(),
		Parameters:             parameters,
		Path:                   plan.Path.ValueString(),
		Paused:                 plan.Paused.ValueBool(),
		PullSteps:              pullSteps,
		StorageDocumentID:      plan.StorageDocumentID.ValueUUIDPointer(),
		Tags:                   tags,
		Version:                plan.Version.ValueString(),
		WorkPoolName:           plan.WorkPoolName.ValueString(),
		WorkQueueName:          plan.WorkQueueName.ValueString(),
		ParameterOpenAPISchema: parameterOpenAPISchema,
	}

	if plan.ConcurrencyOptions != nil {
		createPayload.ConcurrencyOptions = &api.ConcurrencyOptions{
			CollisionStrategy: plan.ConcurrencyOptions.CollisionStrategy.ValueString(),
		}
	}

	deployment, err := client.Create(ctx, createPayload)
	if err != nil {
		resp.Diagnostics.AddError(
			"Error creating deployment",
			fmt.Sprintf("Could not create deployment, unexpected error: %s", err),
		)

		return
	}

	resp.Diagnostics.Append(CopyDeploymentToModel(ctx, deployment, &plan)...)
	if resp.Diagnostics.HasError() {
		return
	}

	resp.Diagnostics.Append(resp.State.Set(ctx, &plan)...)
	if resp.Diagnostics.HasError() {
		return
	}
}

// Read refreshes the Terraform state with the latest data.
func (r *DeploymentResource) Read(ctx context.Context, req resource.ReadRequest, resp *resource.ReadResponse) {
	var model DeploymentResourceModel

	// Populate the model from state and emit diagnostics on error
	resp.Diagnostics.Append(req.State.Get(ctx, &model)...)
	if resp.Diagnostics.HasError() {
		return
	}

	client, err := r.client.Deployments(model.AccountID.ValueUUID(), model.WorkspaceID.ValueUUID())
	if err != nil {
		resp.Diagnostics.AddError(
			"Error creating deployment client",
			fmt.Sprintf("Could not create deployment client, unexpected error: %s. This is a bug in the provider, please report this to the maintainers.", err.Error()),
		)
	}

	// A deployment can be imported + read by either ID or Handle
	// If both are set, we prefer the ID
	var deployment *api.Deployment
	if !model.ID.IsNull() {
		var deploymentID uuid.UUID
		deploymentID, err = uuid.Parse(model.ID.ValueString())
		if err != nil {
			resp.Diagnostics.AddAttributeError(
				path.Root("id"),
				"Error parsing Deployment ID",
				fmt.Sprintf("Could not parse deployment ID to UUID, unexpected error: %s", err.Error()),
			)

			return
		}

		deployment, err = client.Get(ctx, deploymentID)
	}

	if err != nil {
		resp.Diagnostics.AddError(
			"Error refreshing deployment state",
			fmt.Sprintf("Could not read Deployment, unexpected error: %s", err.Error()),
		)

		return
	}

	resp.Diagnostics.Append(CopyDeploymentToModel(ctx, deployment, &model)...)
	if resp.Diagnostics.HasError() {
		return
	}

	resp.Diagnostics.Append(resp.State.Set(ctx, &model)...)
	if resp.Diagnostics.HasError() {
		return
	}
}

// Update updates the resource and sets the updated Terraform state on success.
func (r *DeploymentResource) Update(ctx context.Context, req resource.UpdateRequest, resp *resource.UpdateResponse) {
	var model DeploymentResourceModel

	resp.Diagnostics.Append(req.Plan.Get(ctx, &model)...)
	if resp.Diagnostics.HasError() {
		return
	}

	client, err := r.client.Deployments(model.AccountID.ValueUUID(), model.WorkspaceID.ValueUUID())
	if err != nil {
		resp.Diagnostics.AddError(
			"Error creating deployment client",
			fmt.Sprintf("Could not create deployment client, unexpected error: %s. This is a bug in the provider, please report this to the maintainers.", err.Error()),
		)

		return
	}

	deploymentID, err := uuid.Parse(model.ID.ValueString())
	if err != nil {
		resp.Diagnostics.AddAttributeError(
			path.Root("id"),
			"Error parsing Deployment ID",
			fmt.Sprintf("Could not parse deployment ID to UUID, unexpected error: %s", err.Error()),
		)

		return
	}

	var tags []string
	resp.Diagnostics.Append(model.Tags.ElementsAs(ctx, &tags, false)...)
	if resp.Diagnostics.HasError() {
		return
	}

	parameters, diags := helpers.UnmarshalOptional(model.Parameters)
	resp.Diagnostics.Append(diags...)
	if resp.Diagnostics.HasError() {
		return
	}

	jobVariables, diags := helpers.UnmarshalOptional(model.JobVariables)
	resp.Diagnostics.Append(diags...)
	if resp.Diagnostics.HasError() {
		return
	}

	parameterOpenAPISchema, diags := helpers.UnmarshalOptional(model.ParameterOpenAPISchema)
	resp.Diagnostics.Append(diags...)
	if resp.Diagnostics.HasError() {
		return
	}

	payload := api.DeploymentUpdate{
		ConcurrencyLimit:       model.ConcurrencyLimit.ValueInt64Pointer(),
		Description:            model.Description.ValueString(),
		EnforceParameterSchema: model.EnforceParameterSchema.ValueBool(),
		Entrypoint:             model.Entrypoint.ValueString(),
		JobVariables:           jobVariables,
		ParameterOpenAPISchema: parameterOpenAPISchema,
		Parameters:             parameters,
		Path:                   model.Path.ValueString(),
		Paused:                 model.Paused.ValueBool(),
		StorageDocumentID:      model.StorageDocumentID.ValueUUIDPointer(),
		Tags:                   tags,
		Version:                model.Version.ValueString(),
		WorkPoolName:           model.WorkPoolName.ValueString(),
		WorkQueueName:          model.WorkQueueName.ValueString(),
	}

	if model.ConcurrencyOptions != nil {
		payload.ConcurrencyOptions = &api.ConcurrencyOptions{
			CollisionStrategy: model.ConcurrencyOptions.CollisionStrategy.ValueString(),
		}
	}

	err = client.Update(ctx, deploymentID, payload)

	if err != nil {
		resp.Diagnostics.AddError(
			"Error updating deployment",
			fmt.Sprintf("Could not update deployment, unexpected error: %s", err),
		)

		return
	}

	deployment, err := client.Get(ctx, deploymentID)
	if err != nil {
		resp.Diagnostics.AddError(
			"Error refreshing Deployment state",
			fmt.Sprintf("Could not read Deployment, unexpected error: %s", err.Error()),
		)

		return
	}

	resp.Diagnostics.Append(CopyDeploymentToModel(ctx, deployment, &model)...)
	if resp.Diagnostics.HasError() {
		return
	}

	resp.Diagnostics.Append(resp.State.Set(ctx, &model)...)
	if resp.Diagnostics.HasError() {
		return
	}
}

// Delete deletes the resource and removes the Terraform state on success.
func (r *DeploymentResource) Delete(ctx context.Context, req resource.DeleteRequest, resp *resource.DeleteResponse) {
	var state DeploymentResourceModel

	resp.Diagnostics.Append(req.State.Get(ctx, &state)...)
	if resp.Diagnostics.HasError() {
		return
	}

	client, err := r.client.Deployments(state.AccountID.ValueUUID(), state.WorkspaceID.ValueUUID())
	if err != nil {
		resp.Diagnostics.AddError(
			"Error creating deployment client",
			fmt.Sprintf("Could not create deployment client, unexpected error: %s. This is a bug in the provider, please report this to the maintainers.", err.Error()),
		)
	}

	deploymentID, err := uuid.Parse(state.ID.ValueString())
	if err != nil {
		resp.Diagnostics.AddAttributeError(
			path.Root("id"),
			"Error parsing Deployment ID",
			fmt.Sprintf("Could not parse deployment ID to UUID, unexpected error: %s", err.Error()),
		)

		return
	}

	err = client.Delete(ctx, deploymentID)
	if err != nil {
		resp.Diagnostics.AddError(
			"Error deleting Deployment",
			fmt.Sprintf("Could not delete Deployment, unexpected error: %s", err),
		)

		return
	}

	resp.Diagnostics.Append(resp.State.Set(ctx, &state)...)
	if resp.Diagnostics.HasError() {
		return
	}
}

// ImportState imports the resource into Terraform state.
func (r *DeploymentResource) ImportState(ctx context.Context, req resource.ImportStateRequest, resp *resource.ImportStateResponse) {
	helpers.ImportStateByID(ctx, req, resp)
}

// pathExpressionsForAttributes provides a list of path expressions
// used in a ConflictsWith validator for a specific attribute.
//
// This approach is used in lieu of a ConfigValidators method because we take
// advantage of 'MatchRelative' to use the current context of the list objects
// (ListNestedAttribute).
//
// Also, expressing validators on each attribute lets us
// be more concise when defining the conflicting attributes. Defining them in
// ConfigValidators instead would be much more verbose, and disconnected from
// the source of truth.
func pathExpressionsForAttributes(attributes []string) []path.Expression {
	pathExpressions := make([]path.Expression, 0)

	for _, key := range attributes {
		pathExpressions = append(pathExpressions, path.MatchRelative().AtParent().AtName(key))
	}

	return pathExpressions
}

// stringConflictsWithValidators provides a list of string validators
// for a specific attribute, allowing for more concise schema definitions.
func stringConflictsWithValidators(attributes []string) []validator.String {
	return []validator.String{
		stringvalidator.ConflictsWith(pathExpressionsForAttributes(attributes)...),
	}
}

// boolConflictsWithValidators provides a list of bool validators
// for a specific attribute, allowing for more concise schema definitions.
func boolConflictsWithValidators(attributes []string) []validator.Bool {
	return []validator.Bool{
		boolvalidator.ConflictsWith(pathExpressionsForAttributes(attributes)...),
	}
}

var (
	directoryAttributes = []string{
		"directory",
	}

	gitCloneAttributes = []string{
		"repository",
		"branch",
		"access_token",
		"include_submodules",
	}

	pullFromAttributes = []string{
		"bucket",
		"folder",
	}

	nonDirectoryAttributes = append(gitCloneAttributes, pullFromAttributes...)
	nonGitCloneAttributes  = append(directoryAttributes, pullFromAttributes...)
	nonPullFromAttributes  = append(directoryAttributes, gitCloneAttributes...)
)<|MERGE_RESOLUTION|>--- conflicted
+++ resolved
@@ -233,15 +233,9 @@
 			},
 			// `manifest_path` is an old, unused field so Cloud needs it to support older clients but doesn't need it for modern clients.
 			"manifest_path": schema.StringAttribute{
-<<<<<<< HEAD
-				Description: "The path to the flow's manifest file, relative to the chosen storage. Only available in Prefect Cloud.",
-				Optional:    true,
-				Computed:    true,
-=======
 				Description:        "The path to the flow's manifest file, relative to the chosen storage.",
 				DeprecationMessage: "Remove this attribute's configuration as it no longer is used and the attribute will be removed in the next major version of the provider.",
 				Optional:           true,
->>>>>>> ce0c9c4f
 				PlanModifiers: []planmodifier.String{
 					stringplanmodifier.UseStateForUnknown(),
 				},
