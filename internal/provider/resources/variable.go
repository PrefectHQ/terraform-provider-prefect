--- conflicted
+++ resolved
@@ -234,25 +234,12 @@
 		return
 	}
 
-<<<<<<< HEAD
-	variable, err := retry.DoWithData(
-		func() (*api.Variable, error) {
-			return client.Create(ctx, api.VariableCreate{
-				Name:  plan.Name.ValueString(),
-				Value: value,
-				Tags:  tags,
-			})
-		},
-		utils.DefaultRetryOptions...,
-	)
-
-=======
 	variable, err := client.Create(ctx, api.VariableCreate{
 		Name:  plan.Name.ValueString(),
-		Value: plan.Value.ValueString(),
+		Value: value,
 		Tags:  tags,
 	})
->>>>>>> 956d9c66
+
 	if err != nil {
 		resp.Diagnostics.Append(helpers.ResourceClientErrorDiagnostic("Variable", "create", err))
 
