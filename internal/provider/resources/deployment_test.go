package resources_test

import (
	"context"
	"encoding/json"
	"fmt"
	"strconv"
	"strings"
	"testing"

	"github.com/google/uuid"
	"github.com/hashicorp/terraform-plugin-testing/helper/resource"
	"github.com/hashicorp/terraform-plugin-testing/terraform"
	"github.com/prefecthq/terraform-provider-prefect/internal/api"
	"github.com/prefecthq/terraform-provider-prefect/internal/provider/helpers"
	"github.com/prefecthq/terraform-provider-prefect/internal/testutils"
)

type deploymentConfig struct {
	WorkspaceResourceName string

	DeploymentName         string
	DeploymentResourceName string

	Description            string
	EnforceParameterSchema bool
	Entrypoint             string
	JobVariables           string
	ManifestPath           string
	Parameters             string
	Path                   string
	Paused                 bool
	Tags                   []string
	Version                string
	WorkPoolName           string
	WorkQueueName          string
	ParameterOpenAPISchema string

	FlowName string

	StorageDocumentName string
}

func fixtureAccDeployment(cfg deploymentConfig) string {
	tmpl := `
data "prefect_workspace" "evergreen" {
	handle = "github-ci-tests"
}

resource "prefect_block" "test_gh_repository" {
	name = "{{.StorageDocumentName}}"
	type_slug = "github-repository"

	data = jsonencode({
		"repository_url": "https://github.com/foo/bar",
		"reference": "main"
	})

	workspace_id = data.prefect_workspace.evergreen.id
}

resource "prefect_flow" "{{.FlowName}}" {
	name = "{{.FlowName}}"
	tags = [{{range .Tags}}"{{.}}", {{end}}]

	workspace_id = data.prefect_workspace.evergreen.id
}

resource "prefect_deployment" "{{.DeploymentName}}" {
	name = "{{.DeploymentName}}"
	description = "{{.Description}}"
	enforce_parameter_schema = {{.EnforceParameterSchema}}
	entrypoint = "{{.Entrypoint}}"
	flow_id = prefect_flow.{{.FlowName}}.id
	job_variables = jsonencode(
		{{.JobVariables}}
	)
	manifest_path = "{{.ManifestPath}}"
	parameters = jsonencode({
		"some-parameter": "{{.Parameters}}"
	})
	path = "{{.Path}}"
	paused = {{.Paused}}
	tags = [{{range .Tags}}"{{.}}", {{end}}]
	version = "{{.Version}}"
	work_pool_name = "{{.WorkPoolName}}"
	work_queue_name = "{{.WorkQueueName}}"
<<<<<<< HEAD
	parameter_openapi_schema = jsonencode({{.ParameterOpenAPISchema}})
=======
	storage_document_id = prefect_block.test_gh_repository.id
>>>>>>> 60fb1f60

	workspace_id = data.prefect_workspace.evergreen.id
	depends_on = [prefect_flow.{{.FlowName}}]
}
`

	return helpers.RenderTemplate(tmpl, cfg)
}

//nolint:paralleltest // we use the resource.ParallelTest helper instead
func TestAccResource_deployment(t *testing.T) {
	deploymentName := testutils.NewRandomPrefixedString()
	flowName := testutils.NewRandomPrefixedString()

	parameterOpenAPISchema := `{"type": "object", "properties": {"some-parameter": {"type": "string"}}}`
	var parameterOpenAPISchemaMap map[string]interface{}
	_ = json.Unmarshal([]byte(parameterOpenAPISchema), &parameterOpenAPISchemaMap)

	cfgCreate := deploymentConfig{
		DeploymentName:         deploymentName,
		FlowName:               flowName,
		DeploymentResourceName: fmt.Sprintf("prefect_deployment.%s", deploymentName),
		WorkspaceResourceName:  "data.prefect_workspace.evergreen",

		Description:            "My deployment description",
		EnforceParameterSchema: false,
		Entrypoint:             "hello_world.py:hello_world",
		JobVariables:           `{"env":{"some-key":"some-value"}}`,
		ManifestPath:           "some-manifest-path",
		Parameters:             "some-value1",
		Path:                   "some-path",
		Paused:                 false,
		Tags:                   []string{"test1", "test2"},
		Version:                "v1.1.1",
		WorkPoolName:           "evergreen-pool",
		WorkQueueName:          "evergreen-queue",
<<<<<<< HEAD
		ParameterOpenAPISchema: parameterOpenAPISchema,
=======
		StorageDocumentName:    testutils.NewRandomPrefixedString(),
>>>>>>> 60fb1f60
	}

	cfgUpdate := deploymentConfig{
		// Keep some values from cfgCreate so we refer to the same resources for the update.
		DeploymentName:         cfgCreate.DeploymentName,
		FlowName:               cfgCreate.FlowName,
		DeploymentResourceName: cfgCreate.DeploymentResourceName,
		WorkspaceResourceName:  cfgCreate.WorkspaceResourceName,

		// There's only one evergreen work pool right now, so let's reuse that.
		WorkPoolName: cfgCreate.WorkPoolName,

		// Configure new values to test the update.
		Description:   "My deployment description v2",
		Entrypoint:    "hello_world.py:hello_world2",
		JobVariables:  `{"env":{"some-key":"some-value2"}}`,
		ManifestPath:  "some-manifest-path2",
		Parameters:    "some-value2",
		Path:          "some-path2",
		Paused:        true,
		Version:       "v1.1.2",
		WorkQueueName: "default",

		// Enforcing parameter schema  returns the following error:
		//
		//   Could not update deployment, unexpected error: status code 409 Conflict,
		//   error={"detail":"Error updating deployment: Cannot update parameters because
		//   parameter schema enforcement is enabledand the deployment does not have a
		//   valid parameter schema."}
		//
		// Will avoid testing this for now until a schema is configurable in the provider.
		//
		// EnforceParameterSchema: true
		EnforceParameterSchema: cfgCreate.EnforceParameterSchema,

		// Changing the tags results in a "404 Deployment not found" error.
		// Will avoid testing this until a solution is found.
		//
		// Tags: []string{"test1", "test3"}
		Tags: cfgCreate.Tags,

<<<<<<< HEAD
		// ParameterOpenAPISchema is not settable via the Update method.
		ParameterOpenAPISchema: cfgCreate.ParameterOpenAPISchema,
=======
		StorageDocumentName: cfgCreate.StorageDocumentName,
>>>>>>> 60fb1f60
	}

	var deployment api.Deployment

	resource.ParallelTest(t, resource.TestCase{
		ProtoV6ProviderFactories: testutils.TestAccProtoV6ProviderFactories,
		PreCheck:                 func() { testutils.AccTestPreCheck(t) },
		Steps: []resource.TestStep{
			{
				// Check creation + existence of the deployment resource
				Config: fixtureAccDeployment(cfgCreate),
				Check: resource.ComposeAggregateTestCheckFunc(
					testAccCheckDeploymentExists(cfgCreate.DeploymentResourceName, cfgCreate.WorkspaceResourceName, &deployment),
					testAccCheckDeploymentValues(&deployment, expectedDeploymentValues{
						name:                   cfgCreate.DeploymentName,
						description:            cfgCreate.Description,
						parameterOpenapiSchema: parameterOpenAPISchemaMap,
					}),
					resource.TestCheckResourceAttr(cfgCreate.DeploymentResourceName, "enforce_parameter_schema", strconv.FormatBool(cfgCreate.EnforceParameterSchema)),
					resource.TestCheckResourceAttr(cfgCreate.DeploymentResourceName, "entrypoint", cfgCreate.Entrypoint),
					resource.TestCheckResourceAttr(cfgCreate.DeploymentResourceName, "job_variables", cfgCreate.JobVariables),
					resource.TestCheckResourceAttr(cfgCreate.DeploymentResourceName, "manifest_path", cfgCreate.ManifestPath),
					resource.TestCheckResourceAttr(cfgCreate.DeploymentResourceName, "parameters", `{"some-parameter":"some-value1"}`),
					resource.TestCheckResourceAttr(cfgCreate.DeploymentResourceName, "path", cfgCreate.Path),
					resource.TestCheckResourceAttr(cfgCreate.DeploymentResourceName, "paused", strconv.FormatBool(cfgCreate.Paused)),
					resource.TestCheckResourceAttr(cfgCreate.DeploymentResourceName, "tags.#", "2"),
					resource.TestCheckResourceAttr(cfgCreate.DeploymentResourceName, "tags.0", cfgCreate.Tags[0]),
					resource.TestCheckResourceAttr(cfgCreate.DeploymentResourceName, "tags.1", cfgCreate.Tags[1]),
					resource.TestCheckResourceAttr(cfgCreate.DeploymentResourceName, "version", cfgCreate.Version),
					resource.TestCheckResourceAttr(cfgCreate.DeploymentResourceName, "work_pool_name", cfgCreate.WorkPoolName),
					resource.TestCheckResourceAttr(cfgCreate.DeploymentResourceName, "work_queue_name", cfgCreate.WorkQueueName),
					resource.TestCheckResourceAttrSet(cfgCreate.DeploymentResourceName, "storage_document_id"),
				),
			},
			{
				// Check update of existing deployment resource
				Config: fixtureAccDeployment(cfgUpdate),
				Check: resource.ComposeAggregateTestCheckFunc(
					testAccCheckDeploymentExists(cfgUpdate.DeploymentResourceName, cfgUpdate.WorkspaceResourceName, &deployment),
					testAccCheckDeploymentValues(&deployment, expectedDeploymentValues{
						name:                   cfgUpdate.DeploymentName,
						description:            cfgUpdate.Description,
						parameterOpenapiSchema: parameterOpenAPISchemaMap,
					}),
					resource.TestCheckResourceAttr(cfgUpdate.DeploymentResourceName, "enforce_parameter_schema", strconv.FormatBool(cfgUpdate.EnforceParameterSchema)),
					resource.TestCheckResourceAttr(cfgUpdate.DeploymentResourceName, "entrypoint", cfgUpdate.Entrypoint),
					resource.TestCheckResourceAttr(cfgCreate.DeploymentResourceName, "job_variables", cfgUpdate.JobVariables),
					resource.TestCheckResourceAttr(cfgUpdate.DeploymentResourceName, "manifest_path", cfgUpdate.ManifestPath),
					resource.TestCheckResourceAttr(cfgCreate.DeploymentResourceName, "parameters", `{"some-parameter":"some-value2"}`),
					resource.TestCheckResourceAttr(cfgUpdate.DeploymentResourceName, "path", cfgUpdate.Path),
					resource.TestCheckResourceAttr(cfgUpdate.DeploymentResourceName, "paused", strconv.FormatBool(cfgUpdate.Paused)),
					resource.TestCheckResourceAttr(cfgUpdate.DeploymentResourceName, "tags.#", "2"),
					resource.TestCheckResourceAttr(cfgUpdate.DeploymentResourceName, "tags.0", cfgUpdate.Tags[0]),
					resource.TestCheckResourceAttr(cfgUpdate.DeploymentResourceName, "tags.1", cfgUpdate.Tags[1]),
					resource.TestCheckResourceAttr(cfgUpdate.DeploymentResourceName, "version", cfgUpdate.Version),
					resource.TestCheckResourceAttr(cfgCreate.DeploymentResourceName, "work_pool_name", cfgUpdate.WorkPoolName),
					resource.TestCheckResourceAttr(cfgCreate.DeploymentResourceName, "work_queue_name", cfgUpdate.WorkQueueName),
					resource.TestCheckResourceAttrSet(cfgCreate.DeploymentResourceName, "storage_document_id"),
				),
			},
			// Import State checks - import by ID (default)
			{
				ImportState:       true,
				ImportStateIdFunc: helpers.GetResourceWorkspaceImportStateID(cfgCreate.DeploymentResourceName, cfgCreate.WorkspaceResourceName),
				ResourceName:      cfgCreate.DeploymentResourceName,
				ImportStateVerify: true,
			},
		},
	})
}

// testAccCheckDeploymentExists is a Custom Check Function that
// verifies that the API object was created correctly.
func testAccCheckDeploymentExists(deploymentResourceName string, workspaceResourceName string, deployment *api.Deployment) resource.TestCheckFunc {
	return func(s *terraform.State) error {
		// Get the deployment resource we just created from the state
		deploymentResource, exists := s.RootModule().Resources[deploymentResourceName]
		if !exists {
			return fmt.Errorf("deployment resource not found: %s", deploymentResourceName)
		}
		deploymentID, _ := uuid.Parse(deploymentResource.Primary.ID)

		// Get the workspace resource we just created from the state
		workspaceResource, exists := s.RootModule().Resources[workspaceResourceName]
		if !exists {
			return fmt.Errorf("workspace resource not found: %s", workspaceResourceName)
		}
		workspaceID, _ := uuid.Parse(workspaceResource.Primary.ID)

		// Initialize the client with the associated workspaceID
		// NOTE: the accountID is inherited by the one set in the test environment
		c, _ := testutils.NewTestClient()
		deploymentsClient, _ := c.Deployments(uuid.Nil, workspaceID)

		fetchedDeployment, err := deploymentsClient.Get(context.Background(), deploymentID)
		if err != nil {
			return fmt.Errorf("error fetching deployment: %w", err)
		}

		// Assign the fetched deployment to the passed pointer
		// so we can use it in the next test assertion
		*deployment = *fetchedDeployment

		return nil
	}
}

type expectedDeploymentValues struct {
	name                   string
	description            string
	parameterOpenapiSchema map[string]interface{}
}

// testAccCheckDeploymentValues is a Custom Check Function that
// verifies that the API object matches the expected values.
func testAccCheckDeploymentValues(fetchedDeployment *api.Deployment, expectedValues expectedDeploymentValues) resource.TestCheckFunc {
	return func(_ *terraform.State) error {
		if fetchedDeployment.Name != expectedValues.name {
			return fmt.Errorf("Expected deployment name to be %s, got %s", expectedValues.name, fetchedDeployment.Name)
		}
		if fetchedDeployment.Description != expectedValues.description {
			return fmt.Errorf("Expected deployment description to be %s, got %s", expectedValues.description, fetchedDeployment.Description)
		}

		equal, diffs := helpers.ObjectsEqual(expectedValues.parameterOpenapiSchema, fetchedDeployment.ParameterOpenAPISchema)
		if !equal {
			return fmt.Errorf("Found unexpected differences in deployment parameter_openapi_schema: %s", strings.Join(diffs, "\n"))
		}

		return nil
	}
}<|MERGE_RESOLUTION|>--- conflicted
+++ resolved
@@ -85,11 +85,8 @@
 	version = "{{.Version}}"
 	work_pool_name = "{{.WorkPoolName}}"
 	work_queue_name = "{{.WorkQueueName}}"
-<<<<<<< HEAD
 	parameter_openapi_schema = jsonencode({{.ParameterOpenAPISchema}})
-=======
 	storage_document_id = prefect_block.test_gh_repository.id
->>>>>>> 60fb1f60
 
 	workspace_id = data.prefect_workspace.evergreen.id
 	depends_on = [prefect_flow.{{.FlowName}}]
@@ -126,11 +123,8 @@
 		Version:                "v1.1.1",
 		WorkPoolName:           "evergreen-pool",
 		WorkQueueName:          "evergreen-queue",
-<<<<<<< HEAD
 		ParameterOpenAPISchema: parameterOpenAPISchema,
-=======
 		StorageDocumentName:    testutils.NewRandomPrefixedString(),
->>>>>>> 60fb1f60
 	}
 
 	cfgUpdate := deploymentConfig{
@@ -172,12 +166,10 @@
 		// Tags: []string{"test1", "test3"}
 		Tags: cfgCreate.Tags,
 
-<<<<<<< HEAD
 		// ParameterOpenAPISchema is not settable via the Update method.
 		ParameterOpenAPISchema: cfgCreate.ParameterOpenAPISchema,
-=======
+
 		StorageDocumentName: cfgCreate.StorageDocumentName,
->>>>>>> 60fb1f60
 	}
 
 	var deployment api.Deployment
