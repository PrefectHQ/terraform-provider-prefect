--- conflicted
+++ resolved
@@ -197,16 +197,10 @@
 	expectedParameterOpenAPISchemaUpdate := testutils.NormalizedValueForJSON(t, parameterOpenAPISchemaUpdate)
 
 	enforceParameterSchema := false
-	expectedManifestPath := "some-manifest-path"
-	expectedManifestPathUpdate := "some-manifest-path2"
 
 	if testutils.TestContextOSS() {
 		// This field defaults to "true" in OSS.
 		enforceParameterSchema = true
-
-		// This field is not supported in OSS.
-		expectedManifestPath = ""
-		expectedManifestPathUpdate = ""
 	}
 
 	cfgCreate := deploymentConfig{
@@ -222,10 +216,6 @@
 		EnforceParameterSchema: enforceParameterSchema,
 		Entrypoint:             "hello_world.py:hello_world",
 		JobVariables:           `{"env":{"some-key":"some-value"}}`,
-<<<<<<< HEAD
-		ManifestPath:           expectedManifestPath,
-=======
->>>>>>> ce0c9c4f
 		Parameters:             "some-value1",
 		Path:                   "some-path",
 		Paused:                 false,
@@ -259,10 +249,6 @@
 		Description:            "My deployment description v2",
 		Entrypoint:             "hello_world.py:hello_world2",
 		JobVariables:           `{"env":{"some-key":"some-value2"}}`,
-<<<<<<< HEAD
-		ManifestPath:           expectedManifestPathUpdate,
-=======
->>>>>>> ce0c9c4f
 		ParameterOpenAPISchema: parameterOpenAPISchemaUpdate,
 		Parameters:             "some-value2",
 		Path:                   "some-path2",
