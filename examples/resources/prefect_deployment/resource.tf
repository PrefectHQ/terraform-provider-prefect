resource "prefect_workspace" "workspace" {
  handle = "my-workspace"
  name   = "my-workspace"
}

resource "prefect_block" "demo_github_repository" {
  name      = "demo-github-repository"
  type_slug = "github-repository"

  data = jsonencode({
    "repository_url" : "https://github.com/foo/bar",
    "reference" : "main"
  })

  workspace_id = prefect_workspace.workspace.id
}

resource "prefect_flow" "flow" {
  name         = "my-flow"
  workspace_id = prefect_workspace.workspace.id
  tags         = ["tf-test"]
}

resource "prefect_deployment" "deployment" {
  name                     = "my-deployment"
  description              = "string"
  workspace_id             = prefect_workspace.workspace.id
  flow_id                  = prefect_flow.flow.id
  entrypoint               = "hello_world.py:hello_world"
  tags                     = ["test"]
  enforce_parameter_schema = false
  job_variables = jsonencode({
    "env" : { "some-key" : "some-value" }
  })
  manifest_path = "./bar/foo"
  parameters = jsonencode({
    "some-parameter" : "some-value",
    "some-parameter2" : "some-value2"
  })
<<<<<<< HEAD
  parameter_openapi_schema = jsonencode({
    "type" : "object",
    "properties" : {
      "some-parameter" : { "type" : "string" }
    }
  })
  path            = "./foo/bar"
  paused          = false
  version         = "v1.1.1"
  work_pool_name  = "mitch-testing-pool"
  work_queue_name = "default"
=======
  path                = "./foo/bar"
  paused              = false
  storage_document_id = prefect_block.test_gh_repository.id
  version             = "v1.1.1"
  work_pool_name      = "some-testing-pool"
  work_queue_name     = "default"
>>>>>>> 60fb1f60
}
<|MERGE_RESOLUTION|>--- conflicted
+++ resolved
@@ -37,24 +37,16 @@
     "some-parameter" : "some-value",
     "some-parameter2" : "some-value2"
   })
-<<<<<<< HEAD
   parameter_openapi_schema = jsonencode({
     "type" : "object",
     "properties" : {
       "some-parameter" : { "type" : "string" }
     }
   })
-  path            = "./foo/bar"
-  paused          = false
-  version         = "v1.1.1"
-  work_pool_name  = "mitch-testing-pool"
-  work_queue_name = "default"
-=======
   path                = "./foo/bar"
   paused              = false
   storage_document_id = prefect_block.test_gh_repository.id
   version             = "v1.1.1"
   work_pool_name      = "some-testing-pool"
   work_queue_name     = "default"
->>>>>>> 60fb1f60
 }
