--- conflicted
+++ resolved
@@ -2,11 +2,7 @@
 
 go 1.22.7
 
-<<<<<<< HEAD
-toolchain go1.23.3
-=======
 toolchain go1.22.9
->>>>>>> 4af33ab8
 
 require (
 	github.com/avast/retry-go/v4 v4.6.0
