--- conflicted
+++ resolved
@@ -80,19 +80,9 @@
 	Version                string                 `json:"version,omitempty"`
 	WorkPoolName           string                 `json:"work_pool_name,omitempty"`
 	WorkQueueName          string                 `json:"work_queue_name,omitempty"`
-<<<<<<< HEAD
-}
-
-// DeploymentFilter defines the search filter payload
-// when searching for deployements by name.
-// example request payload:
-// {"deployments": {"handle": {"any_": ["test"]}}}.
-type DeploymentFilter struct {
 }
 
 // ConcurrencyOptions is a representation of the deployment concurrency options.
 type ConcurrencyOptions struct {
 	CollisionStrategy string `json:"collision_strategy,omitempty"`
-=======
->>>>>>> 4af33ab8
 }